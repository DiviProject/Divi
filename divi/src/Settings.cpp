--- conflicted
+++ resolved
@@ -6,22 +6,14 @@
 #include <boost/program_options/detail/config_file.hpp>
 #include <set>
 
-<<<<<<< HEAD
-std::string CopyableSettings::GetArg(const std::string& strArg, const std::string& strDefault)
-=======
-std::string Settings::GetArg(const std::string& strArg, const std::string& strDefault) const
->>>>>>> f9ea3543
+std::string CopyableSettings::GetArg(const std::string& strArg, const std::string& strDefault) const
 {
     if (mapArgs_.count(strArg))
         return mapArgs_[strArg];
     return strDefault;
 }
 
-<<<<<<< HEAD
-int64_t CopyableSettings::GetArg(const std::string& strArg, int64_t nDefault)
-=======
-int64_t Settings::GetArg(const std::string& strArg, int64_t nDefault) const
->>>>>>> f9ea3543
+int64_t CopyableSettings::GetArg(const std::string& strArg, int64_t nDefault) const
 {
     if (mapArgs_.count(strArg))
         return atoi64(mapArgs_[strArg]);
@@ -35,9 +27,6 @@
     return (atoi(strValue) != 0);
 }
 
-<<<<<<< HEAD
-bool CopyableSettings::GetBoolArg(const std::string& strArg, bool fDefault)
-=======
 static void InterpretNegativeSetting(std::string& strKey, std::string& strValue)
 {
     if (strKey.length()>3 && strKey[0]=='-' && strKey[1]=='n' && strKey[2]=='o') {
@@ -46,8 +35,7 @@
     }
 }
 
-bool Settings::GetBoolArg(const std::string& strArg, bool fDefault) const
->>>>>>> f9ea3543
+bool CopyableSettings::GetBoolArg(const std::string& strArg, bool fDefault) const
 {
     if (mapArgs_.count(strArg))
         return InterpretBool(mapArgs_[strArg]);
@@ -75,20 +63,12 @@
     mapArgs_.erase(strArg);
 }
 
-<<<<<<< HEAD
-bool CopyableSettings::ParameterIsSet (const std::string& key)
-=======
-bool Settings::ParameterIsSet (const std::string& key) const
->>>>>>> f9ea3543
+bool CopyableSettings::ParameterIsSet (const std::string& key) const
 {
     return mapArgs_.count(key) > 0;
 }
 
-<<<<<<< HEAD
-std::string CopyableSettings::GetParameter(const std::string& key)
-=======
-std::string Settings::GetParameter(const std::string& key) const
->>>>>>> f9ea3543
+std::string CopyableSettings::GetParameter(const std::string& key) const
 {
     if(ParameterIsSet(key))
     {
@@ -110,30 +90,9 @@
     mapArgs_.clear();
 }
 
-<<<<<<< HEAD
-bool CopyableSettings::ParameterIsSetForMultiArgs (const std::string& key)
-{
-    return mapMultiArgs_.count(key);
-}
-
-bool CopyableSettings::InterpretBool(const std::string& strValue)
-{
-    if (strValue.empty())
-        return true;
-    return (atoi(strValue) != 0);
-}
-
-void CopyableSettings::InterpretNegativeSetting(std::string& strKey, std::string& strValue)
-{
-    if (strKey.length()>3 && strKey[0]=='-' && strKey[1]=='n' && strKey[2]=='o') {
-        strKey = "-" + strKey.substr(3);
-        strValue = InterpretBool(strValue) ? "0" : "1";
-    }
-=======
-bool Settings::ParameterIsSetForMultiArgs (const std::string& key) const
+bool CopyableSettings::ParameterIsSetForMultiArgs (const std::string& key) const
 {
     return mapMultiArgs_.count(key) > 0;
->>>>>>> f9ea3543
 }
 
 void CopyableSettings::ParseParameters(int argc, const char* const argv[])
