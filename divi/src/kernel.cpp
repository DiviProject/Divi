--- conflicted
+++ resolved
@@ -22,11 +22,8 @@
 #include <boost/lexical_cast.hpp>
 #include <boost/foreach.hpp>
 
-<<<<<<< HEAD
 #include <Settings.h>
-extern std::map<unsigned int, unsigned int> mapHashedBlocks;
-=======
->>>>>>> f9ea3543
+
 extern BlockMap mapBlockIndex;
 extern const unsigned int MINIMUM_COIN_AGE_FOR_STAKING = 60 * 60;
 constexpr const unsigned int MAXIMUM_COIN_AGE_WEIGHT_FOR_STAKING = 60 * 60 * 24 * 7 - MINIMUM_COIN_AGE_FOR_STAKING;
