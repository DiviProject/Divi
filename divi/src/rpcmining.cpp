// Copyright (c) 2010 Satoshi Nakamoto
// Copyright (c) 2009-2014 The Bitcoin developers
// Copyright (c) 2014-2015 The Dash developers
// Copyright (c) 2015-2017 The PIVX Developers
// Distributed under the MIT software license, see the accompanying
// file COPYING or http://www.opensource.org/licenses/mit-license.php.

#include "amount.h"
#include "base58.h"
#include "chainparams.h"
#include "core_io.h"
#include "init.h"
#include "main.h"
#include "miner.h"
#include "net.h"
#include "pow.h"
#include "rpcserver.h"
#include "util.h"
#ifdef ENABLE_WALLET
#include "db.h"
#include "wallet.h"
#endif
#include <CoinMinter.h>
#include <masternode-sync.h>

#include <stdint.h>

#include <boost/assign/list_of.hpp>

#include "json/json_spirit_utils.h"
#include "json/json_spirit_value.h"

extern NotificationInterfaceRegistry registry;//TODO: rid this
using namespace json_spirit;
using namespace std;

/**
 * Return average network hashes per second based on the last 'lookup' blocks,
 * or from the last difficulty change if 'lookup' is nonpositive.
 * If 'height' is nonnegative, compute the estimate at the time when a given block was found.
 */
Value GetNetworkHashPS(int lookup, int height)
{
    CBlockIndex* pb = chainActive.Tip();

    if (height >= 0 && height < chainActive.Height())
        pb = chainActive[height];

    if (pb == NULL || !pb->nHeight)
        return 0;

    // If lookup is -1, then use blocks since last difficulty change.
    if (lookup <= 0)
        lookup = pb->nHeight % 2016 + 1;

    // If lookup is larger than chain, then set it to chain length.
    if (lookup > pb->nHeight)
        lookup = pb->nHeight;

    CBlockIndex* pb0 = pb;
    int64_t minTime = pb0->GetBlockTime();
    int64_t maxTime = minTime;
    for (int i = 0; i < lookup; i++) {
        pb0 = pb0->pprev;
        int64_t time = pb0->GetBlockTime();
        minTime = std::min(time, minTime);
        maxTime = std::max(time, maxTime);
    }

    // In case there's a situation where minTime == maxTime, we don't want a divide by zero exception.
    if (minTime == maxTime)
        return 0;

    uint256 workDiff = pb->nChainWork - pb0->nChainWork;
    int64_t timeDiff = maxTime - minTime;

    return (int64_t)(workDiff.getdouble() / timeDiff);
}

Value getnetworkhashps(const Array& params, bool fHelp)
{
    if (fHelp || params.size() > 2)
        throw runtime_error(
            "getnetworkhashps ( blocks height )\n"
            "\nReturns the estimated network hashes per second based on the last n blocks.\n"
            "Pass in [blocks] to override # of blocks, -1 specifies since last difficulty change.\n"
            "Pass in [height] to estimate the network speed at the time when a certain block was found.\n"
            "\nArguments:\n"
            "1. blocks     (numeric, optional, default=120) The number of blocks, or -1 for blocks since last difficulty change.\n"
            "2. height     (numeric, optional, default=-1) To estimate at the time of the given height.\n"
            "\nResult:\n"
            "x             (numeric) Hashes per second estimated\n"
            "\nExamples:\n" +
            HelpExampleCli("getnetworkhashps", "") + HelpExampleRpc("getnetworkhashps", ""));

    return GetNetworkHashPS(params.size() > 0 ? params[0].get_int() : 120, params.size() > 1 ? params[1].get_int() : -1);
}

#ifdef ENABLE_WALLET
Value getgenerate(const Array& params, bool fHelp)
{
    if (fHelp || params.size() != 0)
        throw runtime_error(
            "getgenerate\n"
            "\nReturn if the server is set to generate coins or not. The default is false.\n"
            "It is set with the command line argument -gen (or divi.conf setting gen)\n"
            "It can also be set with the setgenerate call.\n"
            "\nResult\n"
            "true|false      (boolean) If the server is set to generate coins or not\n"
            "\nExamples:\n" +
            HelpExampleCli("getgenerate", "") + HelpExampleRpc("getgenerate", ""));

    return GetBoolArg("-gen", false);
}


Value setgenerate(const Array& params, bool fHelp)
{
    if (fHelp || params.size() < 1 || params.size() > 2)
        throw runtime_error(
            "setgenerate generate ( genproclimit )\n"
            "\nSet 'generate' true or false to turn generation on or off.\n"
            "Generation is limited to 'genproclimit' processors, -1 is unlimited.\n"
            "See the getgenerate call for the current setting.\n"
            "\nArguments:\n"
            "1. generate         (boolean, required) Set to true to turn on generation, false to turn off.\n"
            "2. genproclimit     (numeric, optional) Set the processor limit for when generation is on. Can be -1 for unlimited.\n"
            "                    Note: in -regtest mode, genproclimit controls how many blocks are generated immediately.\n"
            "\nResult\n"
            "[ blockhashes ]     (array, -regtest only) hashes of blocks generated\n"
            "\nExamples:\n"
            "\nSet the generation on with a limit of one processor\n" +
            HelpExampleCli("setgenerate", "true 1") +
            "\nCheck the setting\n" + HelpExampleCli("getgenerate", "") +
            "\nTurn off generation\n" + HelpExampleCli("setgenerate", "false") +
            "\nUsing json rpc\n" + HelpExampleRpc("setgenerate", "true, 1"));

    if (pwalletMain == NULL)
        throw JSONRPCError(RPC_METHOD_NOT_FOUND, "Method not found (disabled)");

    bool fGenerate = true;
    if (params.size() > 0)
        fGenerate = params[0].get_bool();

    int nGenProcLimit = -1;
    if (params.size() > 1) {
        nGenProcLimit = params[1].get_int();
        if (nGenProcLimit == 0)
            fGenerate = false;
    }

    // -regtest mode: don't return until nGenProcLimit blocks are generated
    if (fGenerate && Params().MineBlocksOnDemand()) {
        int nHeightStart = 0;
        int nHeightEnd = 0;
        int nHeight = 0;
        int nGenerate = (nGenProcLimit > 0 ? nGenProcLimit : 1);
        CReserveKey reservekey(pwalletMain);

        { // Don't keep cs_main locked
            LOCK(cs_main);
            nHeightStart = chainActive.Height();
            nHeight = nHeightStart;
            nHeightEnd = nHeightStart + nGenerate;
        }

        Array blockHashes;
<<<<<<< HEAD
        CoinMinter minter(pwalletMain, chainActive, Params(),vNodes,masternodeSync,mapHashedBlocks,mempool,cs_main);
        while (nHeight < nHeightEnd)
=======
        int64_t coinstakeSearchInterval;
        CoinMinter minter(pwalletMain, chainActive, Params(),vNodes,masternodeSync,mapHashedBlocks,mempool,cs_main,coinstakeSearchInterval);
        while (nHeight < nHeightEnd) 
>>>>>>> 522a5145
        {
            unsigned int nExtraNonce = 0;
            bool newBlockAdded = minter.createNewBlock(nExtraNonce,reservekey,false);
            nHeight +=  newBlockAdded;
            if(newBlockAdded)
            { // Don't keep cs_main locked
                LOCK(cs_main);
                if(nHeight == chainActive.Height())
                {
                    blockHashes.push_back(chainActive.Tip()->GetBlockHash().GetHex());
                }
            }
        }
        return blockHashes;
    } else // Not -regtest: start generate thread, return immediately
    {
        SetParameter("-gen", (fGenerate ? "1" : "0"));
        SetParameter("-genproclimit", itostr(nGenProcLimit));
        GenerateDivi(fGenerate, pwalletMain, nGenProcLimit);
    }

    return Value::null;
}

double dHashesPerSec;
int64_t nHPSTimerStart;
Value gethashespersec(const Array& params, bool fHelp)
{
    if (fHelp || params.size() != 0)
        throw runtime_error(
            "gethashespersec\n"
            "\nReturns a recent hashes per second performance measurement while generating.\n"
            "See the getgenerate and setgenerate calls to turn generation on and off.\n"
            "\nResult:\n"
            "n            (numeric) The recent hashes per second when generation is on (will return 0 if generation is off)\n"
            "\nExamples:\n" +
            HelpExampleCli("gethashespersec", "") + HelpExampleRpc("gethashespersec", ""));

    if (GetTimeMillis() - nHPSTimerStart > 8000)
        return (int64_t)0;
    return (int64_t)dHashesPerSec;
}
#endif


Value getmininginfo(const Array& params, bool fHelp)
{
    if (fHelp || params.size() != 0)
        throw runtime_error(
            "getmininginfo\n"
            "\nReturns a json object containing mining-related information."
            "\nResult:\n"
            "{\n"
            "  \"blocks\": nnn,             (numeric) The current block\n"
            "  \"currentblocksize\": nnn,   (numeric) The last block size\n"
            "  \"currentblocktx\": nnn,     (numeric) The last block transaction\n"
            "  \"difficulty\": xxx.xxxxx    (numeric) The current difficulty\n"
            "  \"errors\": \"...\"          (string) Current errors\n"
            "  \"generate\": true|false     (boolean) If the generation is on or off (see getgenerate or setgenerate calls)\n"
            "  \"genproclimit\": n          (numeric) The processor limit for generation. -1 if no generation. (see getgenerate or setgenerate calls)\n"
            "  \"hashespersec\": n          (numeric) The hashes per second of the generation, or 0 if no generation.\n"
            "  \"pooledtx\": n              (numeric) The size of the mem pool\n"
            "  \"testnet\": true|false      (boolean) If using testnet or not\n"
            "  \"chain\": \"xxxx\",         (string) current network name as defined in BIP70 (main, test, regtest)\n"
            "}\n"
            "\nExamples:\n" +
            HelpExampleCli("getmininginfo", "") + HelpExampleRpc("getmininginfo", ""));

    Object obj;
    obj.push_back(Pair("blocks", (int)chainActive.Height()));
    obj.push_back(Pair("difficulty", (double)GetDifficulty()));
    obj.push_back(Pair("errors", GetWarnings("statusbar")));
    obj.push_back(Pair("genproclimit", (int)GetArg("-genproclimit", -1)));
    obj.push_back(Pair("networkhashps", getnetworkhashps(params, false)));
    obj.push_back(Pair("pooledtx", (uint64_t)mempool.size()));
    obj.push_back(Pair("testnet", Params().NetworkID() == CBaseChainParams::TESTNET  ));
    obj.push_back(Pair("chain", Params().NetworkIDString()));
    return obj;
}


// NOTE: Unlike wallet RPC (which use DIVI values), mining RPCs follow GBT (BIP 22) in using satoshi amounts
Value prioritisetransaction(const Array& params, bool fHelp)
{
    if (fHelp || params.size() != 3)
        throw runtime_error(
            "prioritisetransaction <txid> <priority delta> <fee delta>\n"
            "Accepts the transaction into mined blocks at a higher (or lower) priority\n"
            "\nArguments:\n"
            "1. \"txid\"       (string, required) The transaction id.\n"
            "2. priority delta (numeric, required) The priority to add or subtract.\n"
            "                  The transaction selection algorithm considers the tx as it would have a higher priority.\n"
            "                  (priority of a transaction is calculated: coinage * value_in_duffs / txsize) \n"
            "3. fee delta      (numeric, required) The fee value (in duffs) to add (or subtract, if negative).\n"
            "                  The fee is not actually paid, only the algorithm for selecting transactions into a block\n"
            "                  considers the transaction as it would have paid a higher (or lower) fee.\n"
            "\nResult\n"
            "true              (boolean) Returns true\n"
            "\nExamples:\n" +
            HelpExampleCli("prioritisetransaction", "\"txid\" 0.0 10000") + HelpExampleRpc("prioritisetransaction", "\"txid\", 0.0, 10000"));

    uint256 hash = ParseHashStr(params[0].get_str(), "txid");

    CAmount nAmount = params[2].get_int64();

    mempool.PrioritiseTransaction(hash, params[0].get_str(), params[1].get_real(), nAmount);
    return true;
}


// NOTE: Assumes a conclusive result; if result is inconclusive, it must be handled by caller
static Value BIP22ValidationResult(const CValidationState& state)
{
    if (state.IsValid())
        return Value::null;

    std::string strRejectReason = state.GetRejectReason();
    if (state.IsError())
        throw JSONRPCError(RPC_VERIFY_ERROR, strRejectReason);
    if (state.IsInvalid()) {
        if (strRejectReason.empty())
            return "rejected";
        return strRejectReason;
    }
    // Should be impossible
    return "valid?";
}

Value getblocktemplate(const Array& params, bool fHelp)
{
    if (fHelp || params.size() > 1)
        throw runtime_error(
            "getblocktemplate ( \"jsonrequestobject\" )\n"
            "\nIf the request parameters include a 'mode' key, that is used to explicitly select between the default 'template' request or a 'proposal'.\n"
            "It returns data needed to construct a block to work on.\n"
            "See https://en.bitcoin.it/wiki/BIP_0022 for full specification.\n"

            "\nArguments:\n"
            "1. \"jsonrequestobject\"       (string, optional) A json object in the following spec\n"
            "     {\n"
            "       \"mode\":\"template\"    (string, optional) This must be set to \"template\" or omitted\n"
            "       \"capabilities\":[       (array, optional) A list of strings\n"
            "           \"support\"           (string) client side supported feature, 'longpoll', 'coinbasetxn', 'coinbasevalue', 'proposal', 'serverlist', 'workid'\n"
            "           ,...\n"
            "         ]\n"
            "     }\n"
            "\n"

            "\nResult:\n"
            "{\n"
            "  \"version\" : n,                    (numeric) The block version\n"
            "  \"previousblockhash\" : \"xxxx\",    (string) The hash of current highest block\n"
            "  \"transactions\" : [                (array) contents of non-coinbase transactions that should be included in the next block\n"
            "      {\n"
            "         \"data\" : \"xxxx\",          (string) transaction data encoded in hexadecimal (byte-for-byte)\n"
            "         \"hash\" : \"xxxx\",          (string) hash/id encoded in little-endian hexadecimal\n"
            "         \"depends\" : [              (array) array of numbers \n"
            "             n                        (numeric) transactions before this one (by 1-based index in 'transactions' list) that must be present in the final block if this one is\n"
            "             ,...\n"
            "         ],\n"
            "         \"fee\": n,                   (numeric) difference in value between transaction inputs and outputs (in duffs); for coinbase transactions, this is a negative Number of the total collected block fees (ie, not including the block subsidy); if key is not present, fee is unknown and clients MUST NOT assume there isn't one\n"
            "         \"sigops\" : n,               (numeric) total number of SigOps, as counted for purposes of block limits; if key is not present, sigop count is unknown and clients MUST NOT assume there aren't any\n"
            "         \"required\" : true|false     (boolean) if provided and true, this transaction must be in the final block\n"
            "      }\n"
            "      ,...\n"
            "  ],\n"
            "  \"coinbaseaux\" : {                  (json object) data that should be included in the coinbase's scriptSig content\n"
            "      \"flags\" : \"flags\"            (string) \n"
            "  },\n"
            "  \"coinbasevalue\" : n,               (numeric) maximum allowable input to coinbase transaction, including the generation award and transaction fees (in duffs)\n"
            "  \"coinbasetxn\" : { ... },           (json object) information for coinbase transaction\n"
            "  \"target\" : \"xxxx\",               (string) The hash target\n"
            "  \"mintime\" : xxx,                   (numeric) The minimum timestamp appropriate for next block time in seconds since epoch (Jan 1 1970 GMT)\n"
            "  \"mutable\" : [                      (array of string) list of ways the block template may be changed \n"
            "     \"value\"                         (string) A way the block template may be changed, e.g. 'time', 'transactions', 'prevblock'\n"
            "     ,...\n"
            "  ],\n"
            "  \"noncerange\" : \"00000000ffffffff\",   (string) A range of valid nonces\n"
            "  \"sigoplimit\" : n,                 (numeric) limit of sigops in blocks\n"
            "  \"sizelimit\" : n,                  (numeric) limit of block size\n"
            "  \"curtime\" : ttt,                  (numeric) current timestamp in seconds since epoch (Jan 1 1970 GMT)\n"
            "  \"bits\" : \"xxx\",                 (string) compressed target of next block\n"
            "  \"height\" : n                      (numeric) The height of the next block\n"
            "  \"payee\" : \"xxx\",                (string) required payee for the next block\n"
            "  \"payee_amount\" : n,               (numeric) required amount to pay\n"
            "  \"votes\" : [\n                     (array) show vote candidates\n"
            "        { ... }                       (json object) vote candidate\n"
            "        ,...\n"
            "  ],\n"
            "  \"masternode_payments\" : true|false,         (boolean) true, if masternode payments are enabled\n"
            "  \"enforce_masternode_payments\" : true|false  (boolean) true, if masternode payments are enforced\n"
            "}\n"

            "\nExamples:\n" +
            HelpExampleCli("getblocktemplate", "") + HelpExampleRpc("getblocktemplate", ""));
    Object result;
    return result;
}

class submitblock_StateCatcher : public NotificationInterface
{
public:
    uint256 hash;
    bool found;
    CValidationState state;

    submitblock_StateCatcher(const uint256& hashIn) : hash(hashIn), found(false), state(){};

protected:
    virtual void BlockChecked(const CBlock& block, const CValidationState& stateIn)
    {
        if (block.GetHash() != hash)
            return;
        found = true;
        state = stateIn;
    };
};

Value submitblock(const Array& params, bool fHelp)
{
    if (fHelp || params.size() < 1 || params.size() > 2)
        throw runtime_error(
            "submitblock \"hexdata\" ( \"jsonparametersobject\" )\n"
            "\nAttempts to submit new block to network.\n"
            "The 'jsonparametersobject' parameter is currently ignored.\n"
            "See https://en.bitcoin.it/wiki/BIP_0022 for full specification.\n"

            "\nArguments\n"
            "1. \"hexdata\"    (string, required) the hex-encoded block data to submit\n"
            "2. \"jsonparametersobject\"     (string, optional) object of optional parameters\n"
            "    {\n"
            "      \"workid\" : \"id\"    (string, optional) if the server provided a workid, it MUST be included with submissions\n"
            "    }\n"
            "\nResult:\n"
            "\nExamples:\n" +
            HelpExampleCli("submitblock", "\"mydata\"") + HelpExampleRpc("submitblock", "\"mydata\""));

    CBlock block;
    if (!DecodeHexBlk(block, params[0].get_str()))
        throw JSONRPCError(RPC_DESERIALIZATION_ERROR, "Block decode failed");

    uint256 hash = block.GetHash();
    bool fBlockPresent = false;
    {
        LOCK(cs_main);
        BlockMap::iterator mi = mapBlockIndex.find(hash);
        if (mi != mapBlockIndex.end()) {
            CBlockIndex* pindex = mi->second;
            if (pindex->IsValid(BLOCK_VALID_SCRIPTS))
                return "duplicate";
            if (pindex->nStatus & BLOCK_FAILED_MASK)
                return "duplicate-invalid";
            // Otherwise, we might only have the header - process the block before returning
            fBlockPresent = true;
        }
    }

    CValidationState state;
    submitblock_StateCatcher sc(block.GetHash());
    RegisterValidationInterface(&registry,&sc);
    bool fAccepted = ProcessNewBlock(state, NULL, &block);
    UnregisterValidationInterface(&registry,&sc);
    if (fBlockPresent) {
        if (fAccepted && !sc.found)
            return "duplicate-inconclusive";
        return "duplicate";
    }
    if (fAccepted) {
        if (!sc.found)
            return "inconclusive";
        state = sc.state;
    }
    return BIP22ValidationResult(state);
}

Value estimatefee(const Array& params, bool fHelp)
{
    if (fHelp || params.size() != 1)
        throw runtime_error(
            "estimatefee nblocks\n"
            "\nEstimates the approximate fee per kilobyte\n"
            "needed for a transaction to begin confirmation\n"
            "within nblocks blocks.\n"
            "\nArguments:\n"
            "1. nblocks     (numeric)\n"
            "\nResult:\n"
            "n :    (numeric) estimated fee-per-kilobyte\n"
            "\n"
            "-1.0 is returned if not enough transactions and\n"
            "blocks have been observed to make an estimate.\n"
            "\nExample:\n" +
            HelpExampleCli("estimatefee", "6"));

    RPCTypeCheck(params, boost::assign::list_of(int_type));

    int nBlocks = params[0].get_int();
    if (nBlocks < 1)
        nBlocks = 1;

    CFeeRate feeRate = mempool.estimateFee(nBlocks);
    if (feeRate == CFeeRate(0))
        return -1.0;

    return ValueFromAmount(feeRate.GetFeePerK());
}

Value estimatepriority(const Array& params, bool fHelp)
{
    if (fHelp || params.size() != 1)
        throw runtime_error(
            "estimatepriority nblocks\n"
            "\nEstimates the approximate priority\n"
            "a zero-fee transaction needs to begin confirmation\n"
            "within nblocks blocks.\n"
            "\nArguments:\n"
            "1. nblocks     (numeric)\n"
            "\nResult:\n"
            "n :    (numeric) estimated priority\n"
            "\n"
            "-1.0 is returned if not enough transactions and\n"
            "blocks have been observed to make an estimate.\n"
            "\nExample:\n" +
            HelpExampleCli("estimatepriority", "6"));

    RPCTypeCheck(params, boost::assign::list_of(int_type));

    int nBlocks = params[0].get_int();
    if (nBlocks < 1)
        nBlocks = 1;

    return mempool.estimatePriority(nBlocks);
}<|MERGE_RESOLUTION|>--- conflicted
+++ resolved
@@ -30,7 +30,7 @@
 #include "json/json_spirit_utils.h"
 #include "json/json_spirit_value.h"
 
-extern NotificationInterfaceRegistry registry;//TODO: rid this
+extern NotificationInterfaceRegistry registry;
 using namespace json_spirit;
 using namespace std;
 
@@ -165,14 +165,9 @@
         }
 
         Array blockHashes;
-<<<<<<< HEAD
-        CoinMinter minter(pwalletMain, chainActive, Params(),vNodes,masternodeSync,mapHashedBlocks,mempool,cs_main);
-        while (nHeight < nHeightEnd)
-=======
         int64_t coinstakeSearchInterval;
         CoinMinter minter(pwalletMain, chainActive, Params(),vNodes,masternodeSync,mapHashedBlocks,mempool,cs_main,coinstakeSearchInterval);
-        while (nHeight < nHeightEnd) 
->>>>>>> 522a5145
+        while (nHeight < nHeightEnd)
         {
             unsigned int nExtraNonce = 0;
             bool newBlockAdded = minter.createNewBlock(nExtraNonce,reservekey,false);
