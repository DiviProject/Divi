// Copyright (c) 2009-2010 Satoshi Nakamoto
// Copyright (c) 2009-2014 The Bitcoin developers
// Copyright (c) 2014-2015 The Dash developers
// Copyright (c) 2015-2017 The PIVX Developers
// Distributed under the MIT software license, see the accompanying
// file COPYING or http://www.opensource.org/licenses/mit-license.php.

#if defined(HAVE_CONFIG_H)
#include "config/divi-config.h"
#endif

#include "init.h"

#include "activemasternode.h"
#include "addrman.h"
#include "amount.h"
#include "BlockFileOpener.h"
#include "checkpoints.h"
#include "compat/sanity.h"
#include "datacachemanager.h"
#include "key.h"
#include "main.h"
#include "obfuscation.h"
#include "masternode-payments.h"
#include "masternodeconfig.h"
#include "masternodeman.h"
#include "activemasternode.h"
#include <walletBackupFeatureContainer.h>
#include "flat-database.h"
#include "netfulfilledman.h"
#include "miner.h"
#include "net.h"
#include "rpcserver.h"
#include "script/standard.h"
#include "spork.h"
#include "sporkdb.h"
#include "txdb.h"
#include "torcontrol.h"
#include "ui_interface.h"
#include "util.h"
#include "utilmoneystr.h"
#include "NotificationInterface.h"
#include "FeeAndPriorityCalculator.h"
#include <Settings.h>

#ifdef ENABLE_WALLET
#include "db.h"
#include "wallet.h"
#include "walletdb.h"
#endif

#include <fstream>
#include <stdint.h>
#include <stdio.h>

#ifndef WIN32
#include <signal.h>
#endif

#include <boost/algorithm/string/predicate.hpp>
#include <boost/algorithm/string/replace.hpp>
#include <boost/filesystem.hpp>
#include <boost/interprocess/sync/file_lock.hpp>
#include <boost/thread.hpp>
#include <openssl/crypto.h>

#if ENABLE_ZMQ
#include "zmq/zmqnotificationinterface.h"
#endif


#ifdef ENABLE_WALLET
CWallet* pwalletMain = NULL;
int nWalletBackups = 20;
#endif
volatile bool fFeeEstimatesInitialized = false;
volatile bool fRestartRequested = false; // true: restart false: shutdown
extern std::list<uint256> listAccCheckpointsNoDB;
extern Settings& settings;

#if ENABLE_ZMQ
static CZMQNotificationInterface* pzmqNotificationInterface = NULL;
#endif

#ifdef WIN32
// Win32 LevelDB doesn't use filedescriptors, and the ones used for
// accessing block files, don't count towards to fd_set size limit
// anyway.
#define MIN_CORE_FILEDESCRIPTORS 0
#else
#define MIN_CORE_FILEDESCRIPTORS 150
#endif

/** Used to pass flags to the Bind() function */
enum BindFlags {
    BF_NONE = 0,
    BF_EXPLICIT = (1U << 0),
    BF_REPORT_ERROR = (1U << 1),
    BF_WHITELIST = (1U << 2),
};

std::string errorMsg;
static const char* FEE_ESTIMATES_FILENAME = "fee_estimates.dat";
CClientUIInterface uiInterface;

bool static InitError(const std::string& str)
{
    uiInterface.ThreadSafeMessageBox(str, "", CClientUIInterface::MSG_ERROR);
    return false;
}

bool static InitWarning(const std::string& str)
{
    uiInterface.ThreadSafeMessageBox(str, "", CClientUIInterface::MSG_WARNING);
    return true;
}

//////////////////////////////////////////////////////////////////////////////
//
// Shutdown
//

//
// Thread management and startup/shutdown:
//
// The network-processing threads are all part of a thread group
// created by AppInit() or the Qt main() function.
//
// A clean exit happens when StartShutdown() or the SIGTERM
// signal handler sets fRequestShutdown, which triggers
// the DetectShutdownThread(), which interrupts the main thread group.
// DetectShutdownThread() then exits, which causes AppInit() to
// continue (it .joins the shutdown thread).
// Shutdown() is then
// called to clean up database connections, and stop other
// threads that should only be stopped after the main network-processing
// threads have exited.
//
// Note that if running -daemon the parent process returns from InitializeDivi
// before adding any threads to the threadGroup, so .join_all() returns
// immediately and the parent exits from main().
//
// Shutdown for Qt is very similar, only it uses a QTimer to detect
// fRequestShutdown getting set, and then does the normal Qt
// shutdown thing.
//

volatile bool fRequestShutdown = false;

void StartShutdown()
{
    fRequestShutdown = true;
}
bool ShutdownRequested()
{
    return fRequestShutdown || fRestartRequested;
}

class CCoinsViewErrorCatcher : public CCoinsViewBacked
{
public:
    CCoinsViewErrorCatcher(CCoinsView* view) : CCoinsViewBacked(view) {}
    bool GetCoins(const uint256& txid, CCoins& coins) const
    {
        try {
            return CCoinsViewBacked::GetCoins(txid, coins);
        } catch (const std::runtime_error& e) {
            uiInterface.ThreadSafeMessageBox(translate("Error reading from database, shutting down."), "", CClientUIInterface::MSG_ERROR);
            LogPrintf("Error reading from database: %s\n", e.what());
            // Starting the shutdown sequence and returning false to the caller would be
            // interpreted as 'entry not found' (as opposed to unable to read data), and
            // could lead to invalid interpration. Just exit immediately, as we can't
            // continue anyway, and all writes should be atomic.
            abort();
        }
    }
    // Writes do not need similar protection, as failure to write is handled by the caller.
};

static CCoinsViewDB* pcoinsdbview = NULL;
static CCoinsViewErrorCatcher* pcoinscatcher = NULL;

#ifdef ENABLE_WALLET
inline void FlushWallet(bool shutdown = false) { if(pwalletMain) CDB::bitdb.Flush(shutdown);}
#endif
void FlushWalletAndStopMinting()
{
#ifdef ENABLE_WALLET
    FlushWallet();
    GenerateDivi(false, NULL, 0);
#endif
}

void StoreDataCaches()
{
    DataCacheManager(
        mnodeman,
        masternodePayments,
        netfulfilledman,
        GetDataDir(),
        uiInterface,
        fLiteMode).StoreDataCaches();
}

bool LoadDataCaches()
{
    return DataCacheManager(
        mnodeman,
        masternodePayments,
        netfulfilledman,
        GetDataDir(),
        uiInterface,
        fLiteMode).LoadDataCaches();
}

void SaveFeeEstimatesFromMempool()
{
    if (fFeeEstimatesInitialized) {
        boost::filesystem::path est_path = GetDataDir() / FEE_ESTIMATES_FILENAME;
        CAutoFile est_fileout(fopen(est_path.string().c_str(), "wb"), SER_DISK, CLIENT_VERSION);
        if (!est_fileout.IsNull())
            mempool.WriteFeeEstimates(est_fileout);
        else
            LogPrintf("%s: Failed to write fee estimates to %s\n", __func__, est_path.string());
        fFeeEstimatesInitialized = false;
    }
}

void DeallocateShallowDatabases()
{
    delete pcoinsTip;
    delete pcoinscatcher;
    delete pcoinsdbview;
    delete pblocktree;
    delete pSporkDB;
    
    pcoinsTip = NULL;
    pcoinscatcher = NULL;
    pcoinsdbview = NULL;
    pblocktree = NULL;
    pSporkDB = NULL;
}

void CleanAndReallocateShallowDatabases(const std::pair<std::size_t,std::size_t>& blockTreeAndCoinDBCacheSizes)
{
    DeallocateShallowDatabases();
    pSporkDB = new CSporkDB(0, false, false);
    pblocktree = new CBlockTreeDB(blockTreeAndCoinDBCacheSizes.first, false, fReindex);
    pcoinsdbview = new CCoinsViewDB(blockTreeAndCoinDBCacheSizes.second, false, fReindex);
    pcoinscatcher = new CCoinsViewErrorCatcher(pcoinsdbview);
    pcoinsTip = new CCoinsViewCache(pcoinscatcher);
}

void FlushStateAndDeallocateShallowDatabases()
{
    LOCK(cs_main);
    if (pcoinsTip != NULL) {
        FlushStateToDisk();
        //record that client took the proper shutdown procedure
        pblocktree->WriteFlag("shutdown", true);
    }
    DeallocateShallowDatabases();
}

/** Preparing steps before shutting down or restarting the wallet */
void PrepareShutdown()
{
    fRequestShutdown = true;  // Needed when we shutdown the wallet
    fRestartRequested = true; // Needed when we restart the wallet
    LogPrintf("%s: In progress...\n", __func__);
    static CCriticalSection cs_Shutdown;
    TRY_LOCK(cs_Shutdown, lockShutdown);
    if (!lockShutdown)
        return;

    /// Note: Shutdown() must be able to handle cases in which InitializeDivi() failed part of the way,
    /// for example if the data directory was found to be locked.
    /// Be sure that anything that writes files or flushes caches only does this if the respective
    /// module was initialized.
    RenameThread("divi-shutoff");
    mempool.AddTransactionsUpdated(1);
    StopRPCThreads();
    FlushWalletAndStopMinting();
    StopNode();
    InterruptTorControl();
    StopTorControl();
    StoreDataCaches();
    UnregisterNodeSignals(GetNodeSignals());
    SaveFeeEstimatesFromMempool();
    FlushStateAndDeallocateShallowDatabases();

#ifdef ENABLE_WALLET
    FlushWallet(true);
#endif
#if ENABLE_ZMQ
    if (pzmqNotificationInterface) {
        UnregisterValidationInterface(pzmqNotificationInterface);
        delete pzmqNotificationInterface;
        pzmqNotificationInterface = NULL;
    }
#endif
#ifndef WIN32
    boost::filesystem::remove(GetPidFile());
#endif

    UnregisterAllValidationInterfaces();
}

/**
* Shutdown is split into 2 parts:
* Part 1: shut down everything but the main wallet instance (done in PrepareShutdown() )
* Part 2: delete wallet instance
*
* In case of a restart PrepareShutdown() was already called before, but this method here gets
* called implicitly when the parent object is deleted. In this case we have to skip the
* PrepareShutdown() part because it was already executed and just delete the wallet instance.
*/
void Shutdown()
{
    // Shutdown part 1: prepare shutdown
    if (!fRestartRequested) {
        PrepareShutdown();
    }

// Shutdown part 2: delete wallet instance
#ifdef ENABLE_WALLET
    delete pwalletMain;
    pwalletMain = NULL;
#endif
    LogPrintf("%s: done\n", __func__);
}

/**
 * Signal handlers are very limited in what they are allowed to do, so:
 */
void HandleSIGTERM(int)
{
    fRequestShutdown = true;
}

void HandleSIGHUP(int)
{
    fReopenDebugLog = true;
}

bool static Bind(const CService& addr, unsigned int flags)
{
    if (!(flags & BF_EXPLICIT) && IsLimited(addr))
        return false;
    std::string strError;
    if (!BindListenPort(addr, strError, (flags & BF_WHITELIST) != 0)) {
        if (flags & BF_REPORT_ERROR)
            return InitError(strError);
        return false;
    }
    return true;
}

std::string HelpMessage(HelpMessageMode mode)
{

    // When adding new options to the categories, please keep and ensure alphabetical ordering.
    std::string strUsage = HelpMessageGroup(translate("Options:"));
    strUsage += HelpMessageOpt("-?", translate("This help message"));
    strUsage += HelpMessageOpt("-version", translate("Print version and exit"));
    strUsage += HelpMessageOpt("-alertnotify=<cmd>", translate("Execute command when a relevant alert is received or we see a really long fork (%s in cmd is replaced by message)"));
    strUsage += HelpMessageOpt("-alerts", strprintf(translate("Receive and display P2P network alerts (default: %u)"), DEFAULT_ALERTS));
    strUsage += HelpMessageOpt("-blocknotify=<cmd>", translate("Execute command when the best block changes (%s in cmd is replaced by block hash)"));
    strUsage += HelpMessageOpt("-checkblocks=<n>", strprintf(translate("How many blocks to check at startup (default: %u, 0 = all)"), 500));
    strUsage += HelpMessageOpt("-conf=<file>", strprintf(translate("Specify configuration file (default: %s)"), "divi.conf"));
    if (mode == HMM_BITCOIND) {
#if !defined(WIN32)
        strUsage += HelpMessageOpt("-daemon", translate("Run in the background as a daemon and accept commands"));
#endif
    }
    strUsage += HelpMessageOpt("-datadir=<dir>", translate("Specify data directory"));
    strUsage += HelpMessageOpt("-dbcache=<n>", strprintf(translate("Set database cache size in megabytes (%d to %d, default: %d)"), nMinDbCache, nMaxDbCache, nDefaultDbCache));
    strUsage += HelpMessageOpt("-loadblock=<file>", translate("Imports blocks from external blk000??.dat file") + " " + translate("on startup"));
    strUsage += HelpMessageOpt("-maxreorg=<n>", strprintf(translate("Set the Maximum reorg depth (default: %u)"), Params(CBaseChainParams::MAIN).MaxReorganizationDepth()));
    strUsage += HelpMessageOpt("-maxorphantx=<n>", strprintf(translate("Keep at most <n> unconnectable transactions in memory (default: %u)"), DEFAULT_MAX_ORPHAN_TRANSACTIONS));
    strUsage += HelpMessageOpt("-par=<n>", strprintf(translate("Set the number of script verification threads (%u to %d, 0 = auto, <0 = leave that many cores free, default: %d)"), -(int)boost::thread::hardware_concurrency(), MAX_SCRIPTCHECK_THREADS, DEFAULT_SCRIPTCHECK_THREADS));
#ifndef WIN32
    strUsage += HelpMessageOpt("-pid=<file>", strprintf(translate("Specify pid file (default: %s)"), "divid.pid"));
#endif
    strUsage += HelpMessageOpt("-reindex", translate("Rebuild block chain index from current blk000??.dat files") + " " + translate("on startup"));
    strUsage += HelpMessageOpt("-reindexmoneysupply", translate("Reindex the DIV and zDIV money supply statistics") + " " + translate("on startup"));
    strUsage += HelpMessageOpt("-resync", translate("Delete blockchain folders and resync from scratch") + " " + translate("on startup"));
#if !defined(WIN32)
    strUsage += HelpMessageOpt("-sysperms", translate("Create new files with system default permissions, instead of umask 077 (only effective with disabled wallet functionality)"));
#endif
    strUsage += HelpMessageOpt("-txindex", strprintf(translate("Maintain a full transaction index, used by the getrawtransaction rpc call (default: %u)"), 0));
    strUsage += HelpMessageOpt("-addressindex", strprintf(translate("Maintain a full address index, used to query for the balance, txids and unspent outputs for addresses (default: %u)"), DEFAULT_ADDRESSINDEX));
    strUsage += HelpMessageOpt("-forcestart", translate("Attempt to force blockchain corruption recovery") + " " + translate("on startup"));
    
    strUsage += HelpMessageGroup(translate("Connection options:"));
    strUsage += HelpMessageOpt("-addnode=<ip>", translate("Add a node to connect to and attempt to keep the connection open"));
    strUsage += HelpMessageOpt("-banscore=<n>", strprintf(translate("Threshold for disconnecting misbehaving peers (default: %u)"), 100));
    strUsage += HelpMessageOpt("-bantime=<n>", strprintf(translate("Number of seconds to keep misbehaving peers from reconnecting (default: %u)"), 86400));
    strUsage += HelpMessageOpt("-bind=<addr>", translate("Bind to given address and always listen on it. Use [host]:port notation for IPv6"));
    strUsage += HelpMessageOpt("-connect=<ip>", translate("Connect only to the specified node(s)"));
    strUsage += HelpMessageOpt("-discover", translate("Discover own IP address (default: 1 when listening and no -externalip)"));
    strUsage += HelpMessageOpt("-dns", translate("Allow DNS lookups for -addnode, -seednode and -connect") + " " + translate("(default: 1)"));
    strUsage += HelpMessageOpt("-dnsseed", translate("Query for peer addresses via DNS lookup, if low on addresses (default: 1 unless -connect)"));
    strUsage += HelpMessageOpt("-externalip=<ip>", translate("Specify your own public address"));
    strUsage += HelpMessageOpt("-forcednsseed", strprintf(translate("Always query for peer addresses via DNS lookup (default: %u)"), 0));
    strUsage += HelpMessageOpt("-listen", translate("Accept connections from outside (default: 1 if no -proxy or -connect)"));
    strUsage += HelpMessageOpt("-listenonion", strprintf(translate("Automatically create Tor hidden service (default: %d)"), DEFAULT_LISTEN_ONION));
    strUsage += HelpMessageOpt("-maxconnections=<n>", strprintf(translate("Maintain at most <n> connections to peers (default: %u)"), 125));
    strUsage += HelpMessageOpt("-maxreceivebuffer=<n>", strprintf(translate("Maximum per-connection receive buffer, <n>*1000 bytes (default: %u)"), 5000));
    strUsage += HelpMessageOpt("-maxsendbuffer=<n>", strprintf(translate("Maximum per-connection send buffer, <n>*1000 bytes (default: %u)"), 1000));
    strUsage += HelpMessageOpt("-onion=<ip:port>", strprintf(translate("Use separate SOCKS5 proxy to reach peers via Tor hidden services (default: %s)"), "-proxy"));
    strUsage += HelpMessageOpt("-onlynet=<net>", translate("Only connect to nodes in network <net> (ipv4, ipv6 or onion)"));
    strUsage += HelpMessageOpt("-permitbaremultisig", strprintf(translate("Relay non-P2SH multisig (default: %u)"), 1));
    strUsage += HelpMessageOpt("-peerbloomfilters", strprintf(translate("Support filtering of blocks and transaction with bloom filters (default: %u)"), DEFAULT_PEERBLOOMFILTERS));
    strUsage += HelpMessageOpt("-port=<port>", strprintf(translate("Listen for connections on <port> (default: %u or testnet: %u)"), 51472, 51474));
    strUsage += HelpMessageOpt("-proxy=<ip:port>", translate("Connect through SOCKS5 proxy"));
    strUsage += HelpMessageOpt("-proxyrandomize", strprintf(translate("Randomize credentials for every proxy connection. This enables Tor stream isolation (default: %u)"), 1));
    strUsage += HelpMessageOpt("-seednode=<ip>", translate("Connect to a node to retrieve peer addresses, and disconnect"));
    strUsage += HelpMessageOpt("-timeout=<n>", strprintf(translate("Specify connection timeout in milliseconds (minimum: 1, default: %d)"), DEFAULT_CONNECT_TIMEOUT));
    strUsage += HelpMessageOpt("-torcontrol=<ip>:<port>", strprintf(translate("Tor control port to use if onion listening enabled (default: %s)"), DEFAULT_TOR_CONTROL));
    strUsage += HelpMessageOpt("-torpassword=<pass>", translate("Tor control port password (default: empty)"));
#ifdef USE_UPNP
#if USE_UPNP
    strUsage += HelpMessageOpt("-upnp", translate("Use UPnP to map the listening port (default: 1 when listening)"));
#else
    strUsage += HelpMessageOpt("-upnp", strprintf(translate("Use UPnP to map the listening port (default: %u)"), 0));
#endif
#endif
    strUsage += HelpMessageOpt("-whitebind=<addr>", translate("Bind to given address and whitelist peers connecting to it. Use [host]:port notation for IPv6"));
    strUsage += HelpMessageOpt("-whitelist=<netmask>", translate("Whitelist peers connecting from the given netmask or IP address. Can be specified multiple times.") +
        " " + translate("Whitelisted peers cannot be DoS banned and their transactions are always relayed, even if they are already in the mempool, useful e.g. for a gateway"));


#ifdef ENABLE_WALLET
    strUsage += HelpMessageGroup(translate("Wallet options:"));
    strUsage += HelpMessageOpt("-monthlybackups=<n>", translate("Number of automatic (monthly) wallet backups (default: 12)"));
    strUsage += HelpMessageOpt("-createwalletbackups=<n>", translate("Number of automatic wallet backups (default: 20)"));
    strUsage += HelpMessageOpt("-disablewallet", translate("Do not load the wallet and disable wallet RPC calls"));
    strUsage += HelpMessageOpt("-keypool=<n>", strprintf(translate("Set key pool size to <n> (default: %u)"), 100));
    if (settings.GetBoolArg("-help-debug", false))
        strUsage += HelpMessageOpt("-mintxfee=<amt>", strprintf(translate("Fees (in DIV/Kb) smaller than this are considered zero fee for transaction creation (default: %s)"),
            FormatMoney(CWallet::minTxFee.GetFeePerK())));
    strUsage += HelpMessageOpt("-paytxfee=<amt>", strprintf(translate("Fee (in DIV/kB) to add to transactions you send (default: %s)"), FormatMoney(payTxFee.GetFeePerK())));
    strUsage += HelpMessageOpt("-rescan", translate("Rescan the block chain for missing wallet transactions") + " " + translate("on startup"));
    strUsage += HelpMessageOpt("-salvagewallet", translate("Attempt to recover private keys from a corrupt wallet.dat") + " " + translate("on startup"));
    strUsage += HelpMessageOpt("-sendfreetransactions", strprintf(translate("Send transactions as zero-fee transactions if possible (default: %u)"), 0));
    strUsage += HelpMessageOpt("-spendzeroconfchange", strprintf(translate("Spend unconfirmed change when sending transactions (default: %u)"), 1));
    strUsage += HelpMessageOpt("-usehd", translate("Use hierarchical deterministic key generation (HD) after BIP39/BIP44. Only has effect during wallet creation/first start") + " " + strprintf(translate("(default: %u)"), DEFAULT_USE_HD_WALLET));
    strUsage += HelpMessageOpt("-mnemonic", translate("User defined mnemonic for HD wallet (bip39). Only has effect during wallet creation/first start (default: randomly generated)"));
    strUsage += HelpMessageOpt("-mnemonicpassphrase", translate("User defined mnemonic passphrase for HD wallet (BIP39). Only has effect during wallet creation/first start (default: empty string)"));
    strUsage += HelpMessageOpt("-hdseed", translate("User defined seed for HD wallet (should be in hex). Only has effect during wallet creation/first start (default: randomly generated)"));
    if (GetBoolArg("-help-debug", false))
        strUsage += HelpMessageOpt("-allowunencryptedwallet", translate("Do not warn about an unencrypted HD wallet"));
    strUsage += HelpMessageOpt("-disablesystemnotifications", strprintf(translate("Disable OS notifications for incoming transactions (default: %u)"), 0));
    strUsage += HelpMessageOpt("-txconfirmtarget=<n>", strprintf(translate("If paytxfee is not set, include enough fee so transactions begin confirmation on average within n blocks (default: %u)"), 1));
    strUsage += HelpMessageOpt("-maxtxfee=<amt>", strprintf(translate("Maximum total fees to use in a single wallet transaction, setting too low may abort large transactions (default: %s)"),
        FormatMoney(maxTxFee)));
    strUsage += HelpMessageOpt("-upgradewallet", translate("Upgrade wallet to latest format") + " " + translate("on startup"));
    strUsage += HelpMessageOpt("-wallet=<file>", translate("Specify wallet file (within data directory)") + " " + strprintf(translate("(default: %s)"), "wallet.dat"));
    strUsage += HelpMessageOpt("-walletnotify=<cmd>", translate("Execute command when a wallet transaction changes (%s in cmd is replaced by TxID)"));
    if (mode == HMM_BITCOIN_QT)
        strUsage += HelpMessageOpt("-windowtitle=<name>", translate("Wallet window title"));
    strUsage += HelpMessageOpt("-zapwallettxes=<mode>", translate("Delete all wallet transactions and only recover those parts of the blockchain through -rescan on startup") +
        " " + translate("(1 = keep tx meta data e.g. account owner and payment request information, 2 = drop tx meta data)"));
#endif

#if ENABLE_ZMQ
    strUsage += HelpMessageGroup(translate("ZeroMQ notification options:"));
    strUsage += HelpMessageOpt("-zmqpubhashblock=<address>", translate("Enable publish hash block in <address>"));
    strUsage += HelpMessageOpt("-zmqpubhashtx=<address>", translate("Enable publish hash transaction in <address>"));
    strUsage += HelpMessageOpt("-zmqpubhashtxlock=<address>", translate("Enable publish hash transaction (locked via SwiftX) in <address>"));
    strUsage += HelpMessageOpt("-zmqpubrawblock=<address>", translate("Enable publish raw block in <address>"));
    strUsage += HelpMessageOpt("-zmqpubrawtx=<address>", translate("Enable publish raw transaction in <address>"));
    strUsage += HelpMessageOpt("-zmqpubrawtxlock=<address>", translate("Enable publish raw transaction (locked via SwiftX) in <address>"));
#endif

    strUsage += HelpMessageGroup(translate("Debugging/Testing options:"));
    if (settings.GetBoolArg("-help-debug", false)) {
        strUsage += HelpMessageOpt("-checkblockindex", strprintf("Do a full consistency check for mapBlockIndex, setBlockIndexCandidates, chainActive and mapBlocksUnlinked occasionally. Also sets -checkmempool (default: %u)", Params(CBaseChainParams::MAIN).DefaultConsistencyChecks()));
        strUsage += HelpMessageOpt("-checkmempool=<n>", strprintf("Run checks every <n> transactions (default: %u)", Params(CBaseChainParams::MAIN).DefaultConsistencyChecks()));
        strUsage += HelpMessageOpt("-checkpoints", strprintf(translate("Only accept block chain matching built-in checkpoints (default: %u)"), 1));
        strUsage += HelpMessageOpt("-dblogsize=<n>", strprintf(translate("Flush database activity from memory pool to disk log every <n> megabytes (default: %u)"), 100));
        strUsage += HelpMessageOpt("-disablesafemode", strprintf(translate("Disable safemode, override a real safe mode event (default: %u)"), 0));
        strUsage += HelpMessageOpt("-testsafemode", strprintf(translate("Force safe mode (default: %u)"), 0));
        strUsage += HelpMessageOpt("-dropmessagestest=<n>", translate("Randomly drop 1 of every <n> network messages"));
        strUsage += HelpMessageOpt("-fuzzmessagestest=<n>", translate("Randomly fuzz 1 of every <n> network messages"));
        strUsage += HelpMessageOpt("-flushwallet", strprintf(translate("Run a thread to flush wallet periodically (default: %u)"), 1));
        strUsage += HelpMessageOpt("-maxreorg", strprintf(translate("Use a custom max chain reorganization depth (default: %u)"), 100));
        strUsage += HelpMessageOpt("-stopafterblockimport", strprintf(translate("Stop running after importing blocks from disk (default: %u)"), 0));
        strUsage += HelpMessageOpt("-sporkkey=<privkey>", translate("Enable spork administration functionality with the appropriate private key."));
    }
    std::string debugCategories = "addrman, alert, bench, coindb, db, lock, rand, rpc, selectcoins, tor, mempool, net, proxy, divi, (obfuscation, swiftx, masternode, mnpayments, mnbudget, zero)"; // Don't translate these and qt below
    if (mode == HMM_BITCOIN_QT)
        debugCategories += ", qt";
    strUsage += HelpMessageOpt("-debug=<category>", strprintf(translate("Output debugging information (default: %u, supplying <category> is optional)"), 0) + ". " +
        translate("If <category> is not supplied, output all debugging information.") + translate("<category> can be:") + " " + debugCategories + ".");
    if (settings.GetBoolArg("-help-debug", false))
        strUsage += HelpMessageOpt("-nodebug", "Turn off debugging messages, same as -debug=0");
#ifdef ENABLE_WALLET
    strUsage += HelpMessageOpt("-gen", strprintf(translate("Generate coins (default: %u)"), 0));
    strUsage += HelpMessageOpt("-genproclimit=<n>", strprintf(translate("Set the number of threads for coin generation if enabled (-1 = all cores, default: %d)"), 1));
#endif
    strUsage += HelpMessageOpt("-help-debug", translate("Show all debugging options (usage: --help -help-debug)"));
    strUsage += HelpMessageOpt("-logips", strprintf(translate("Include IP addresses in debug output (default: %u)"), 0));
    strUsage += HelpMessageOpt("-logtimestamps", strprintf(translate("Prepend debug output with timestamp (default: %u)"), 1));
    if (settings.GetBoolArg("-help-debug", false)) {
        strUsage += HelpMessageOpt("-limitfreerelay=<n>", strprintf(translate("Continuously rate-limit free transactions to <n>*1000 bytes per minute (default:%u)"), 15));
        strUsage += HelpMessageOpt("-relaypriority", strprintf(translate("Require high priority for relaying free or low-fee transactions (default:%u)"), 1));
        strUsage += HelpMessageOpt("-maxsigcachesize=<n>", strprintf(translate("Limit size of signature cache to <n> entries (default: %u)"), 50000));
    }
    strUsage += HelpMessageOpt("-minrelaytxfee=<amt>", strprintf(translate("Fees (in DIV/Kb) smaller than this are considered zero fee for relaying (default: %s)"), FormatMoney(::minRelayTxFee.GetFeePerK())));
    strUsage += HelpMessageOpt("-printtoconsole", strprintf(translate("Send trace/debug info to console instead of debug.log file (default: %u)"), 0));
    if (settings.GetBoolArg("-help-debug", false)) {
        strUsage += HelpMessageOpt("-printpriority", strprintf(translate("Log transaction priority and fee per kB when mining blocks (default: %u)"), 0));
        strUsage += HelpMessageOpt("-privdb", strprintf(translate("Sets the DB_PRIVATE flag in the wallet db environment (default: %u)"), 1));
        strUsage += HelpMessageOpt("-regtest", translate("Enter regression test mode, which uses a special chain in which blocks can be solved instantly.") + " " +
            translate("This is intended for regression testing tools and app development.") + " " +
            translate("In this mode -genproclimit controls how many blocks are generated immediately."));
    }
    strUsage += HelpMessageOpt("-shrinkdebugfile", translate("Shrink debug.log file on client startup (default: 1 when no -debug)"));
    strUsage += HelpMessageOpt("-testnet", translate("Use the test network"));
    strUsage += HelpMessageOpt("-litemode=<n>", strprintf(translate("Disable all DIVI specific functionality (Masternodes, SwiftX, Budgeting) (0-1, default: %u)"), 0));

#ifdef ENABLE_WALLET
    strUsage += HelpMessageGroup(translate("Staking options:"));
    strUsage += HelpMessageOpt("-staking=<n>", strprintf(translate("Enable staking functionality (0-1, default: %u)"), 1));
    strUsage += HelpMessageOpt("-reservebalance=<amt>", translate("Keep the specified amount available for spending at all times (default: 0)"));
    if (settings.GetBoolArg("-help-debug", false)) {
        strUsage += HelpMessageOpt("-printstakemodifier", translate("Display the stake modifier calculations in the debug.log file."));
        strUsage += HelpMessageOpt("-printcoinstake", translate("Display verbose coin stake messages in the debug.log file."));
    }
#endif

    strUsage += HelpMessageGroup(translate("Masternode options:"));
    strUsage += HelpMessageOpt("-masternode=<n>", strprintf(translate("Enable the client to act as a masternode (0-1, default: %u)"), 0));
    strUsage += HelpMessageOpt("-mnconf=<file>", strprintf(translate("Specify masternode configuration file (default: %s)"), "masternode.conf"));
    strUsage += HelpMessageOpt("-mnconflock=<n>", strprintf(translate("Lock masternodes from masternode configuration file (default: %u)"), 1));
    strUsage += HelpMessageOpt("-masternodeprivkey=<n>", translate("Set the masternode private key"));
    strUsage += HelpMessageOpt("-masternodeaddr=<n>", strprintf(translate("Set external address:port to get to this masternode (example: %s)"), "128.127.106.235:51472"));
    strUsage += HelpMessageOpt("-budgetvotemode=<mode>", translate("Change automatic finalized budget voting behavior. mode=auto: Vote for only exact finalized budget match to my generated budget. (string, default: auto)"));

//    strUsage += "  -anonymizediviamount=<n>     " + strprintf(translate("Keep N DIV anonymized (default: %u)"), 0) + "\n";
//    strUsage += "  -liquidityprovider=<n>       " + strprintf(translate("Provide liquidity to Obfuscation by infrequently mixing coins on a continual basis (0-100, default: %u, 1=very frequent, high fees, 100=very infrequent, low fees)"), 0) + "\n";

    strUsage += HelpMessageGroup(translate("SwiftX options:"));
    strUsage += HelpMessageOpt("-enableswifttx=<n>", strprintf(translate("Enable SwiftX, show confirmations for locked transactions (bool, default: %s)"), "true"));
    strUsage += HelpMessageOpt("-swifttxdepth=<n>", strprintf(translate("Show N confirmations for a successfully locked transaction (0-9999, default: %u)"), nSwiftTXDepth));

    strUsage += HelpMessageGroup(translate("Node relay options:"));
    strUsage += HelpMessageOpt("-datacarrier", strprintf(translate("Relay and mine data carrier transactions (default: %u)"), 1));
    strUsage += HelpMessageOpt("-datacarriersize", strprintf(translate("Maximum size of data in data carrier transactions we relay and mine (default: %u)"), MAX_OP_META_RELAY));
    if (settings.GetBoolArg("-help-debug", false)) {
        strUsage += HelpMessageOpt("-blockversion=<n>", "Override block version to test forking scenarios");
    }

    strUsage += HelpMessageGroup(translate("Block creation options:"));
    strUsage += HelpMessageOpt("-blockminsize=<n>", strprintf(translate("Set minimum block size in bytes (default: %u)"), 0));
    strUsage += HelpMessageOpt("-blockmaxsize=<n>", strprintf(translate("Set maximum block size in bytes (default: %d)"), DEFAULT_BLOCK_MAX_SIZE));
    strUsage += HelpMessageOpt("-blockprioritysize=<n>", strprintf(translate("Set maximum size of high-priority/low-fee transactions in bytes (default: %d)"), DEFAULT_BLOCK_PRIORITY_SIZE));

    strUsage += HelpMessageGroup(translate("RPC server options:"));
    strUsage += HelpMessageOpt("-server", translate("Accept command line and JSON-RPC commands"));
    strUsage += HelpMessageOpt("-rest", strprintf(translate("Accept public REST requests (default: %u)"), 0));
    strUsage += HelpMessageOpt("-rpcbind=<addr>", translate("Bind to given address to listen for JSON-RPC connections. Use [host]:port notation for IPv6. This option can be specified multiple times (default: bind to all interfaces)"));
    strUsage += HelpMessageOpt("-rpcuser=<user>", translate("Username for JSON-RPC connections"));
    strUsage += HelpMessageOpt("-rpcpassword=<pw>", translate("Password for JSON-RPC connections"));
    strUsage += HelpMessageOpt("-rpcport=<port>", strprintf(translate("Listen for JSON-RPC connections on <port> (default: %u or testnet: %u)"), 51473, 51475));
    strUsage += HelpMessageOpt("-rpcallowip=<ip>", translate("Allow JSON-RPC connections from specified source. Valid for <ip> are a single IP (e.g. 1.2.3.4), a network/netmask (e.g. 1.2.3.4/255.255.255.0) or a network/CIDR (e.g. 1.2.3.4/24). This option can be specified multiple times"));
    strUsage += HelpMessageOpt("-rpcthreads=<n>", strprintf(translate("Set the number of threads to service RPC calls (default: %d)"), 4));
    strUsage += HelpMessageOpt("-rpckeepalive", strprintf(translate("RPC support for HTTP persistent connections (default: %d)"), 1));

    return strUsage;
}

std::string LicenseInfo()
{
    return FormatParagraph(strprintf(translate("Copyright (C) 2009-%i The Bitcoin Core Developers"), COPYRIGHT_YEAR)) + "\n" +
           "\n" +
           FormatParagraph(strprintf(translate("Copyright (C) 2014-%i The Dash Core Developers"), COPYRIGHT_YEAR)) + "\n" +
           "\n" +
           FormatParagraph(strprintf(translate("Copyright (C) 2015-%i The DIVI Core Developers"), COPYRIGHT_YEAR)) + "\n" +
           "\n" +
           FormatParagraph(translate("This is experimental software.")) + "\n" +
           "\n" +
           FormatParagraph(translate("Distributed under the MIT software license, see the accompanying file COPYING or <http://www.opensource.org/licenses/mit-license.php>.")) + "\n" +
           "\n" +
           FormatParagraph(translate("This product includes software developed by the OpenSSL Project for use in the OpenSSL Toolkit <https://www.openssl.org/> and cryptographic software written by Eric Young and UPnP software written by Thomas Bernard.")) +
           "\n";
}

static void BlockNotifyCallback(const uint256& hashNewTip)
{
    std::string strCmd = settings.GetArg("-blocknotify", "");

    boost::replace_all(strCmd, "%s", hashNewTip.GetHex());
    boost::thread t(runCommand, strCmd); // thread runs free
}

struct CImportingNow {
    CImportingNow()
    {
        assert(fImporting == false);
        fImporting = true;
    }

    ~CImportingNow()
    {
        assert(fImporting == true);
        fImporting = false;
    }
};

void ThreadImport(std::vector<boost::filesystem::path> vImportFiles)
{
    RenameThread("divi-loadblk");

    // -reindex
    if (fReindex) {
        CImportingNow imp;
        int nFile = 0;
        while (true) {
            CDiskBlockPos pos(nFile, 0);
            if (!BlockFileExists(pos, "blk"))
                break; // No block files left to reindex
            FILE* file = OpenBlockFile(pos, true);
            if (!file)
                break; // This error is logged in OpenBlockFile
            LogPrintf("Reindexing block file blk%05u.dat...\n", (unsigned int)nFile);
            LoadExternalBlockFile(file, &pos);
            nFile++;
        }
        pblocktree->WriteReindexing(false);
        fReindex = false;
        LogPrintf("Reindexing finished\n");
        // To avoid ending up in a situation without genesis block, re-try initializing (no-op if reindexing worked):
        InitBlockIndex();
    }

    // hardcoded $DATADIR/bootstrap.dat
    boost::filesystem::path pathBootstrap = GetDataDir() / "bootstrap.dat";
    if (boost::filesystem::exists(pathBootstrap)) {
        FILE* file = fopen(pathBootstrap.string().c_str(), "rb");
        if (file) {
            CImportingNow imp;
            boost::filesystem::path pathBootstrapOld = GetDataDir() / "bootstrap.dat.old";
            LogPrintf("Importing bootstrap.dat...\n");
            LoadExternalBlockFile(file);
            RenameOver(pathBootstrap, pathBootstrapOld);
        } else {
            LogPrintf("Warning: Could not open bootstrap file %s\n", pathBootstrap.string());
        }
    }

    // -loadblock=
    BOOST_FOREACH (boost::filesystem::path& path, vImportFiles) {
        FILE* file = fopen(path.string().c_str(), "rb");
        if (file) {
            CImportingNow imp;
            LogPrintf("Importing blocks file %s...\n", path.string());
            LoadExternalBlockFile(file);
        } else {
            LogPrintf("Warning: Could not open blocks file %s\n", path.string());
        }
    }

    if (settings.GetBoolArg("-stopafterblockimport", false)) {
        LogPrintf("Stopping after block import\n");
        StartShutdown();
    }
}


/** Sanity checks
 *  Ensure that DIVI is running in a usable environment with all
 *  necessary library support.
 */
bool VerifyECCAndLibCCompatibilityAreAvailable(void)
{
    if (!ECC_InitSanityCheck()) {
        InitError("OpenSSL appears to lack support for elliptic curve cryptography. For more "
                  "information, visit https://en.bitcoin.it/wiki/OpenSSL_and_EC_Libraries");
        return false;
    }
    if (!glibc_sanity_test() || !glibcxx_sanity_test())
        return false;

    return true;
}

bool VerifyCriticalDependenciesAreAvailable()
{
    // ********************************************************* Step 4: sanity checks

    // Sanity check
    if (!VerifyECCAndLibCCompatibilityAreAvailable())
        return InitError(strprintf(translate("Initialization sanity check failed. %s is shutting down."), translate(PACKAGE_NAME)));

    // Probe the data directory lock to give an early error message, if possible
    return true;
}

void SetNetworkingParameters()
{
    if (settings.ParameterIsSet("-bind") || settings.ParameterIsSet("-whitebind")) {
        // when specifying an explicit binding address, you want to listen on it
        // even when -connect or -proxy is specified
        if (SoftSetBoolArg("-listen", true))
            LogPrintf("InitializeDivi : parameter interaction: -bind or -whitebind set -> setting -listen=1\n");
    }

    if (settings.ParameterIsSet("-connect") && mapMultiArgs["-connect"].size() > 0) {
        // when only connecting to trusted nodes, do not seed via DNS, or listen by default
        if (SoftSetBoolArg("-dnsseed", false))
            LogPrintf("InitializeDivi : parameter interaction: -connect set -> setting -dnsseed=0\n");
        if (SoftSetBoolArg("-listen", false))
            LogPrintf("InitializeDivi : parameter interaction: -connect set -> setting -listen=0\n");
    }

    if (settings.ParameterIsSet("-proxy")) {
        // to protect privacy, do not listen by default if a default proxy server is specified
        if (SoftSetBoolArg("-listen", false))
            LogPrintf("%s: parameter interaction: -proxy set -> setting -listen=0\n", __func__);
        // to protect privacy, do not use UPNP when a proxy is set. The user may still specify -listen=1
        // to listen locally, so don't rely on this happening through -listen below.
        if (SoftSetBoolArg("-upnp", false))
            LogPrintf("%s: parameter interaction: -proxy set -> setting -upnp=0\n", __func__);
        // to protect privacy, do not discover addresses by default
        if (SoftSetBoolArg("-discover", false))
            LogPrintf("InitializeDivi : parameter interaction: -proxy set -> setting -discover=0\n");
    }

    if (!settings.GetBoolArg("-listen", true)) {
        // do not map ports or try to retrieve public IP when not listening (pointless)
        if (SoftSetBoolArg("-upnp", false))
            LogPrintf("InitializeDivi : parameter interaction: -listen=0 -> setting -upnp=0\n");
        if (SoftSetBoolArg("-discover", false))
            LogPrintf("InitializeDivi : parameter interaction: -listen=0 -> setting -discover=0\n");
        if (SoftSetBoolArg("-listenonion", false))
            LogPrintf("InitializeDivi : parameter interaction: -listen=0 -> setting -listenonion=0\n");
    }

    if (settings.ParameterIsSet("-externalip")) {
        // if an explicit public IP is specified, do not try to find others
        if (SoftSetBoolArg("-discover", false))
            LogPrintf("InitializeDivi : parameter interaction: -externalip set -> setting -discover=0\n");
    }

    nConnectTimeout = settings.GetArg("-timeout", DEFAULT_CONNECT_TIMEOUT);
    if (nConnectTimeout <= 0)
        nConnectTimeout = DEFAULT_CONNECT_TIMEOUT;

    fAlerts = settings.GetBoolArg("-alerts", DEFAULT_ALERTS);
    if (settings.GetBoolArg("-peerbloomfilters", DEFAULT_PEERBLOOMFILTERS))
        nLocalServices |= NODE_BLOOM;
}

bool EnableWalletFeatures()
{
    if (settings.GetBoolArg("-salvagewallet", false)) {
        // Rewrite just private keys: rescan to find transactions
        if (SoftSetBoolArg("-rescan", true))
            LogPrintf("InitializeDivi : parameter interaction: -salvagewallet=1 -> setting -rescan=1\n");
    }

    // -zapwallettx implies a rescan
    if (settings.GetBoolArg("-zapwallettxes", false)) {
        if (SoftSetBoolArg("-rescan", true))
            LogPrintf("InitializeDivi : parameter interaction: -zapwallettxes=<mode> -> setting -rescan=1\n");
    }

    if (!settings.GetBoolArg("-enableswifttx", fEnableSwiftTX)) {
        if (SoftSetArg("-swifttxdepth", 0))
            LogPrintf("InitializeDivi : parameter interaction: -enableswifttx=false -> setting -nSwiftTXDepth=0\n");
    }

    if (settings.ParameterIsSet("-reservebalance")) {
        if (!ParseMoney(settings.GetParameter("-reservebalance"), nReserveBalance)) {
            InitError(translate("Invalid amount for -reservebalance=<amount>"));
            return false;
        }
    }
    return true;
}

bool SetMaxConnectionsAndFileDescriptors(int& nFD)
{
    int nBind = std::max((int)settings.ParameterIsSet("-bind") + (int)settings.ParameterIsSet("-whitebind"), 1);
    nMaxConnections = settings.GetArg("-maxconnections", 125);
    nMaxConnections = std::max(std::min(nMaxConnections, (int)(FD_SETSIZE - nBind - MIN_CORE_FILEDESCRIPTORS)), 0);
    nFD = RaiseFileDescriptorLimit(nMaxConnections + MIN_CORE_FILEDESCRIPTORS);
    if (nFD < MIN_CORE_FILEDESCRIPTORS)
        return InitError(translate("Not enough file descriptors available."));
    if (nFD - MIN_CORE_FILEDESCRIPTORS < nMaxConnections)
        nMaxConnections = nFD - MIN_CORE_FILEDESCRIPTORS;
    
    return true;
}

bool CheckCriticalUnsupportedFeaturesAreNotUsed()
{
    // Check for -debugnet
    if (settings.GetBoolArg("-debugnet", false))
        InitWarning(translate("Warning: Unsupported argument -debugnet ignored, use -debug=net."));
    // Check for -socks - as this is a privacy risk to continue, exit here
    if (settings.ParameterIsSet("-socks"))
        return InitError(translate("Error: Unsupported argument -socks found. Setting SOCKS version isn't possible anymore, only SOCKS5 proxies are supported."));
    // Check for -tor - as this is a privacy risk to continue, exit here
    if (settings.GetBoolArg("-tor", false))
        return InitError(translate("Error: Unsupported argument -tor found, use -onion."));
    // Check level must be 4 for zerocoin checks
    if (settings.ParameterIsSet("-checklevel"))
        return InitError(translate("Error: Unsupported argument -checklevel found. Checklevel must be level 4."));

    if (settings.GetBoolArg("-benchmark", false))
        InitWarning(translate("Warning: Unsupported argument -benchmark ignored, use -debug=bench."));
    
    return true;
}

void SetConsistencyChecks()
{
    // Checkmempool and checkblockindex default to true in regtest mode
    mempool.setSanityCheck(settings.GetBoolArg("-checkmempool", Params().DefaultConsistencyChecks()));
    fCheckBlockIndex = settings.GetBoolArg("-checkblockindex", Params().DefaultConsistencyChecks());
    CCheckpointServices::fEnabled = settings.GetBoolArg("-checkpoints", true);
}

void SetNumberOfThreadsToCheckScripts()
{
    // -par=0 means autodetect, but nScriptCheckThreads==0 means no concurrency
    nScriptCheckThreads = settings.GetArg("-par", DEFAULT_SCRIPTCHECK_THREADS);
    if (nScriptCheckThreads <= 0)
        nScriptCheckThreads += boost::thread::hardware_concurrency();
    if (nScriptCheckThreads <= 1)
        nScriptCheckThreads = 0;
    else if (nScriptCheckThreads > MAX_SCRIPTCHECK_THREADS)
        nScriptCheckThreads = MAX_SCRIPTCHECK_THREADS;
}

bool WalletIsDisabled()
{
#ifdef ENABLE_WALLET
    return settings.GetBoolArg("-disablewallet", false);
#else
    return true;
#endif
}

bool SetTransactionRequirements()
{
    // Fee-per-kilobyte amount considered the same as "free"
    // If you are mining, be careful setting this:
    // if you set it to zero then
    // a transaction spammer can cheaply fill blocks using
    // 1-satoshi-fee transactions. It should be set above the real
    // cost to you of processing a transaction.
    if (settings.ParameterIsSet("-minrelaytxfee")) {
        CAmount n = 0;
        if (ParseMoney(settings.GetParameter("-minrelaytxfee"), n) && n > 0)
            ::minRelayTxFee = CFeeRate(n);
        else
            return InitError(strprintf(translate("Invalid amount for -minrelaytxfee=<amount>: '%s'"), settings.GetParameter("-minrelaytxfee")));
    }
#ifdef ENABLE_WALLET
    if (settings.ParameterIsSet("-mintxfee")) {
        CAmount n = 0;
        if (ParseMoney(settings.GetParameter("-mintxfee"), n) && n > 0)
            CWallet::minTxFee = CFeeRate(n);
        else
            return InitError(strprintf(translate("Invalid amount for -mintxfee=<amount>: '%s'"), settings.GetParameter("-mintxfee")));
    }
    if (settings.ParameterIsSet("-paytxfee")) {
        CAmount nFeePerK = 0;
        if (!ParseMoney(settings.GetParameter("-paytxfee"), nFeePerK))
            return InitError(strprintf(translate("Invalid amount for -paytxfee=<amount>: '%s'"), settings.GetParameter("-paytxfee")));
        if (nFeePerK > nHighTransactionFeeWarning)
            InitWarning(translate("Warning: -paytxfee is set very high! This is the transaction fee you will pay if you send a transaction."));
        payTxFee = CFeeRate(nFeePerK, 1000);
        if (payTxFee < ::minRelayTxFee) {
            return InitError(strprintf(translate("Invalid amount for -paytxfee=<amount>: '%s' (must be at least %s)"),
                settings.GetParameter("-paytxfee"), ::minRelayTxFee.ToString()));
        }
    }
    if (settings.ParameterIsSet("-maxtxfee")) {
        CAmount nMaxFee = 0;
        if (!ParseMoney(settings.GetParameter("-maxtxfee"), nMaxFee))
            return InitError(strprintf(translate("Invalid amount for -maxtxfee=<amount>: '%s'"), settings.GetParameter("-maxtxfee")));
        if (nMaxFee > nHighTransactionMaxFeeWarning)
            InitWarning(translate("Warning: -maxtxfee is set very high! Fees this large could be paid on a single transaction."));
        maxTxFee = nMaxFee;
        if (CFeeRate(maxTxFee, 1000) < ::minRelayTxFee) {
            return InitError(strprintf(translate("Invalid amount for -maxtxfee=<amount>: '%s' (must be at least the minrelay fee of %s to prevent stuck transactions)"),
                settings.GetParameter("-maxtxfee"), ::minRelayTxFee.ToString()));
        }
    }
    nTxConfirmTarget = settings.GetArg("-txconfirmtarget", 1);
    bSpendZeroConfChange = settings.GetBoolArg("-spendzeroconfchange", false);
    bdisableSystemnotifications = settings.GetBoolArg("-disablesystemnotifications", false);
    fSendFreeTransactions = settings.GetBoolArg("-sendfreetransactions", false);
#endif
    fIsBareMultisigStd = settings.GetBoolArg("-permitbaremultisig", true) != 0;
    nMaxDatacarrierBytes = settings.GetArg("-datacarriersize", nMaxDatacarrierBytes);
    return true;
}

void SetLoggingAndDebugSettings()
{
    fPrintToConsole = settings.GetBoolArg("-printtoconsole", false);
    fLogTimestamps = settings.GetBoolArg("-logtimestamps", true);
    fLogIPs = settings.GetBoolArg("-logips", false);

    fDebug = !mapMultiArgs["-debug"].empty();
    // Special-case: if -debug=0/-nodebug is set, turn off debugging messages
    const std::vector<std::string>& categories = mapMultiArgs["-debug"];
    if (settings.GetBoolArg("-nodebug", false) || std::find(categories.begin(), categories.end(), std::string("0")) != categories.end())
        fDebug = false;

    if (settings.GetBoolArg("-shrinkdebugfile", !fDebug))
        ShrinkDebugFile();
    
    if(fPrintToConsole)
    {
        setvbuf(stdout, NULL, _IOLBF, 0);
    }
}

bool TryLockDataDirectory(const std::string& datadir)
{
    // Make sure only a single DIVI process is using the data directory.
    boost::filesystem::path pathLockFile = GetDataDir() / ".lock";
    FILE* file = fopen(pathLockFile.string().c_str(), "a"); // empty lock file; created if it doesn't exist.
    if (file) fclose(file);
    static boost::interprocess::file_lock lock(pathLockFile.string().c_str());

    // Wait maximum 10 seconds if an old wallet is still running. Avoids lockup during restart
    if (!lock.timed_lock(boost::get_system_time() + boost::posix_time::seconds(10)))
        return InitError(strprintf(translate("Cannot obtain a lock on data directory %s. DIVI Core is probably already running."), datadir));
    return true;
}

bool CheckWalletFileExists(std::string strDataDir)
{
    std::string strWalletFile = settings.GetArg("-wallet", "wallet.dat");
    // Wallet file must be a plain filename without a directory
    if (strWalletFile != boost::filesystem::basename(strWalletFile) + boost::filesystem::extension(strWalletFile))
        return InitError(strprintf(translate("Wallet %s resides outside data directory %s"), strWalletFile, strDataDir));
    
    return true;
}

void StartScriptVerificationThreads(boost::thread_group& threadGroup)
{
    if (nScriptCheckThreads) {
        for (int i = 0; i < nScriptCheckThreads - 1; i++)
            threadGroup.create_thread(&ThreadScriptCheck);
    }
}


#ifdef ENABLE_WALLET

void ClearFoldersForResync()
{
    uiInterface.InitMessage(translate("Preparing for resync..."));
    // Delete the local blockchain folders to force a resync from scratch to get a consitent blockchain-state
    boost::filesystem::path blocksDir = GetDataDir() / "blocks";
    boost::filesystem::path chainstateDir = GetDataDir() / "chainstate";
    boost::filesystem::path sporksDir = GetDataDir() / "sporks";
    
    LogPrintf("Deleting blockchain folders blocks, chainstate and sporks\n");
    // We delete in 4 individual steps in case one of the folder is missing already
    try {
        if (boost::filesystem::exists(blocksDir)){
            boost::filesystem::remove_all(blocksDir);
            LogPrintf("-resync: folder deleted: %s\n", blocksDir.string().c_str());
        }

        if (boost::filesystem::exists(chainstateDir)){
            boost::filesystem::remove_all(chainstateDir);
            LogPrintf("-resync: folder deleted: %s\n", chainstateDir.string().c_str());
        }

        if (boost::filesystem::exists(sporksDir)){
            boost::filesystem::remove_all(sporksDir);
            LogPrintf("-resync: folder deleted: %s\n", sporksDir.string().c_str());
        }

    } catch (boost::filesystem::filesystem_error& error) {
        LogPrintf("Failed to delete blockchain folders %s\n", error.what());
    }
}

#endif
bool BackupWallet(std::string strDataDir, bool fDisableWallet)
{
#ifdef ENABLE_WALLET
    std::string strWalletFile = settings.GetArg("-wallet", "wallet.dat");
    if (!fDisableWallet) {
        WalletBackupFeatureContainer walletBackupFeatureContainer(
            settings.GetArg("-createwalletbackups",nWalletBackups), strWalletFile, strDataDir);
        LogPrintf("backing up wallet\n");
        if(walletBackupFeatureContainer.GetWalletIntegrityVerifier().CheckWalletIntegrity(strDataDir, strWalletFile))
        {
            return walletBackupFeatureContainer.GetBackupCreator().BackupWallet() && 
                walletBackupFeatureContainer.GetMonthlyBackupCreator().BackupWallet();
        }
        else 
        {
            LogPrintf("Error: Wallet integrity check failed.");
            return false;
        }
    }
#endif // ENABLE_WALLET
    return true;
}

bool InitializeP2PNetwork()
{
    RegisterNodeSignals(GetNodeSignals());

    if (settings.ParameterIsSet("-onlynet")) {
        std::set<enum Network> nets;
        BOOST_FOREACH (std::string snet, mapMultiArgs["-onlynet"]) {
            enum Network net = ParseNetwork(snet);
            if (net == NET_UNROUTABLE)
                return InitError(strprintf(translate("Unknown network specified in -onlynet: '%s'"), snet));
            nets.insert(net);
        }
        for (int n = 0; n < NET_MAX; n++) {
            enum Network net = (enum Network)n;
            if (!nets.count(net))
                SetLimited(net);
        }
    }

    if (settings.ParameterIsSet("-whitelist")) {
        BOOST_FOREACH (const std::string& net, mapMultiArgs["-whitelist"]) {
            CSubNet subnet(net);
            if (!subnet.IsValid())
                return InitError(strprintf(translate("Invalid netmask specified in -whitelist: '%s'"), net));
            CNode::AddWhitelistedRange(subnet);
        }
    }

    // Check for host lookup allowed before parsing any network related parameters
    fNameLookup = settings.GetBoolArg("-dns", DEFAULT_NAME_LOOKUP);

    bool proxyRandomize = settings.GetBoolArg("-proxyrandomize", true);
    // -proxy sets a proxy for all outgoing network traffic
    // -noproxy (or -proxy=0) as well as the empty string can be used to not set a proxy, this is the default
    std::string proxyArg = settings.GetArg("-proxy", "");
    if (proxyArg != "" && proxyArg != "0") {
        CService proxyAddr;
        if (!Lookup(proxyArg.c_str(), proxyAddr, 9050, fNameLookup)) {
            return InitError(strprintf(translate("Invalid -proxy address or hostname: '%s'"), proxyArg));
        }

        proxyType addrProxy = proxyType(proxyAddr, proxyRandomize);
        if (!addrProxy.IsValid())
            return InitError(strprintf(translate("Invalid -proxy address or hostname: '%s'"), proxyArg));

        SetProxy(NET_IPV4, addrProxy);
        SetProxy(NET_IPV6, addrProxy);
        SetProxy(NET_TOR, addrProxy);
        SetNameProxy(addrProxy);
        SetReachable(NET_TOR); // by default, -proxy sets onion as reachable, unless -noonion later
    }

    // -onion can be used to set only a proxy for .onion, or override normal proxy for .onion addresses
    // -noonion (or -onion=0) disables connecting to .onion entirely
    // An empty string is used to not override the onion proxy (in which case it defaults to -proxy set above, or none)
    std::string onionArg = settings.GetArg("-onion", "");
    if (onionArg != "") {
        if (onionArg == "0") { // Handle -noonion/-onion=0
            SetReachable(NET_TOR, false); // set onions as unreachable
        } else {
            CService onionProxy;
            if (!Lookup(onionArg.c_str(), onionProxy, 9050, fNameLookup)) {
                return InitError(strprintf(translate("Invalid -onion address or hostname: '%s'"), onionArg));
            }
            proxyType addrOnion = proxyType(onionProxy, proxyRandomize);
            if (!addrOnion.IsValid())
                return InitError(strprintf(translate("Invalid -onion address or hostname: '%s'"), onionArg));
            SetProxy(NET_TOR, addrOnion);
            SetReachable(NET_TOR);
        }
    }

    // see Step 2: parameter interactions for more information about these
    fListen = settings.GetBoolArg("-listen", DEFAULT_LISTEN);
    fDiscover = settings.GetBoolArg("-discover", true);

    bool fBound = false;
    if (fListen) {
        if (settings.ParameterIsSet("-bind") || settings.ParameterIsSet("-whitebind")) {
            BOOST_FOREACH (std::string strBind, mapMultiArgs["-bind"]) {
                CService addrBind;
                if (!Lookup(strBind.c_str(), addrBind, GetListenPort(), false))
                    return InitError(strprintf(translate("Cannot resolve -bind address: '%s'"), strBind));
                fBound |= Bind(addrBind, (BF_EXPLICIT | BF_REPORT_ERROR));
            }
            BOOST_FOREACH (std::string strBind, mapMultiArgs["-whitebind"]) {
                CService addrBind;
                if (!Lookup(strBind.c_str(), addrBind, 0, false))
                    return InitError(strprintf(translate("Cannot resolve -whitebind address: '%s'"), strBind));
                if (addrBind.GetPort() == 0)
                    return InitError(strprintf(translate("Need to specify a port with -whitebind: '%s'"), strBind));
                fBound |= Bind(addrBind, (BF_EXPLICIT | BF_REPORT_ERROR | BF_WHITELIST));
            }
        } else {
            struct in_addr inaddr_any;
            inaddr_any.s_addr = INADDR_ANY;
            fBound |= Bind(CService(in6addr_any, GetListenPort()), BF_NONE);
            fBound |= Bind(CService(inaddr_any, GetListenPort()), !fBound ? BF_REPORT_ERROR : BF_NONE);
        }
        if (!fBound)
            return InitError(translate("Failed to listen on any port. Use -listen=0 if you want this."));
    }

    if (settings.ParameterIsSet("-externalip")) {
        BOOST_FOREACH (std::string strAddr, mapMultiArgs["-externalip"]) {
            CService addrLocal(strAddr, GetListenPort(), fNameLookup);
            if (!addrLocal.IsValid())
                return InitError(strprintf(translate("Cannot resolve -externalip address: '%s'"), strAddr));
            AddLocal(CService(strAddr, GetListenPort(), fNameLookup), LOCAL_MANUAL);
        }
    }

    BOOST_FOREACH (std::string strDest, mapMultiArgs["-seednode"])
        AddOneShot(strDest);
    
    return true;
}

void PruneHDSeedParameterInteraction()
{
    if (settings.ParameterIsSet("-hdseed") && IsHex(settings.GetArg("-hdseed", "not hex")) && (settings.ParameterIsSet("-mnemonic") || settings.ParameterIsSet("-mnemonicpassphrase"))) {
        ForceRemoveArg("-mnemonic");
        ForceRemoveArg("-mnemonicpassphrase");
        LogPrintf("%s: parameter interaction: can't use -hdseed and -mnemonic/-mnemonicpassphrase together, will prefer -seed\n", __func__);
    }
}

void PrintInitialLogHeader(bool fDisableWallet, int numberOfFileDescriptors, const std::string& dataDirectoryInUse)
{
    LogPrintf("\n\n\n\n\n\n\n\n\n\n\n\n\n\n\n\n\n\n\n\n");
    LogPrintf("DIVI version %s (%s)\n", FormatFullVersion(), CLIENT_DATE);
    LogPrintf("Using OpenSSL version %s\n", SSLeay_version(SSLEAY_VERSION));
    if(!fDisableWallet) LogPrintf("Using BerkeleyDB version %s\n", DbEnv::version(0, 0, 0));
    if (!fLogTimestamps) LogPrintf("Startup time: %s\n", DateTimeStrFormat("%Y-%m-%d %H:%M:%S", GetTime()));
    LogPrintf("Default data directory %s\n", GetDefaultDataDir().string());
    LogPrintf("Using data directory %s\n", dataDirectoryInUse);
    LogPrintf("Using config file %s\n", GetConfigFile().string());
    LogPrintf("Using at most %i connections (%i file descriptors available)\n", nMaxConnections, numberOfFileDescriptors);
    LogPrintf("Using %u threads for script verification\n", nScriptCheckThreads);
}

bool SetSporkKey()
{
    sporkManager.SetSporkAddress(Params().SporkKey());
    if (settings.ParameterIsSet("-sporkkey")) // spork priv key
    {
        if (!sporkManager.SetPrivKey(settings.GetArg("-sporkkey", "")))
            return InitError(translate("Unable to sign spork message, wrong key?"));
    }
    return true;
}

void WarmUpRPCAndStartRPCThreads()
{
    /* Start the RPC server already.  It will be started in "warmup" mode
     * and not really process calls already (but it will signify connections
     * that the server is there and will be ready later).  Warmup mode will
     * be disabled when initialisation is finished.
     */
    if (settings.GetBoolArg("-server", false)) {
        uiInterface.InitMessage.connect(SetRPCWarmupStatus);
        StartRPCThreads();
    }
}

void CreateHardlinksForBlocks()
{
    fReindex = settings.GetBoolArg("-reindex", false);
    // Upgrading to 0.8; hard-link the old blknnnn.dat files into /blocks/
    boost::filesystem::path blocksDir = GetDataDir() / "blocks";
    if (!boost::filesystem::exists(blocksDir)) {
        boost::filesystem::create_directories(blocksDir);
        bool linked = false;
        for (unsigned int i = 1; i < 10000; i++) {
            boost::filesystem::path source = GetDataDir() / strprintf("blk%04u.dat", i);
            if (!boost::filesystem::exists(source)) break;
            boost::filesystem::path dest = blocksDir / strprintf("blk%05u.dat", i - 1);
            try {
                boost::filesystem::create_hard_link(source, dest);
                LogPrintf("Hardlinked %s -> %s\n", source.string(), dest.string());
                linked = true;
            } catch (boost::filesystem::filesystem_error& e) {
                // Note: hardlink creation failing is not a disaster, it just means
                // blocks will get re-downloaded from peers.
                LogPrintf("Error hardlinking blk%04u.dat : %s\n", i, e.what());
                break;
            }
        }
        if (linked) {
            fReindex = true;
        }
    }
}

std::pair<size_t,size_t> CalculateDBCacheSizes()
{
    size_t nTotalCache = (settings.GetArg("-dbcache", nDefaultDbCache) << 20);
    size_t nBlockTreeDBCache = 0;
    size_t nCoinDBCache = 0;
    if (nTotalCache < (nMinDbCache << 20))
        nTotalCache = (nMinDbCache << 20); // total cache cannot be less than nMinDbCache
    else if (nTotalCache > (nMaxDbCache << 20))
        nTotalCache = (nMaxDbCache << 20); // total cache cannot be greater than nMaxDbCache
    nBlockTreeDBCache = nTotalCache / 8;
    if (nBlockTreeDBCache > (1 << 21) && !settings.GetBoolArg("-txindex", true))
        nBlockTreeDBCache = (1 << 21); // block tree db cache shouldn't be larger than 2 MiB
    nTotalCache -= nBlockTreeDBCache;
    nCoinDBCache = nTotalCache / 2; // use half of the remaining cache for coindb cache
    nTotalCache -= nCoinDBCache;
    nCoinCacheSize = nTotalCache / 300; // coins in memory require around 300 bytes

    return std::make_pair(nBlockTreeDBCache,nCoinDBCache);
}

bool TryToLoadBlocks(bool& fLoaded, std::string& strLoadError)
{
    const bool skipLoadingDueToError = true;
    try {
        UnloadBlockIndex();
        std::pair<std::size_t, std::size_t> dbCacheSizes = CalculateDBCacheSizes();
        CleanAndReallocateShallowDatabases(dbCacheSizes);

        if (fReindex)
            pblocktree->WriteReindexing(true);

        // DIVI: load previous sessions sporks if we have them.
        uiInterface.InitMessage(translate("Loading sporks..."));
        sporkManager.LoadSporksFromDB();

        uiInterface.InitMessage(translate("Loading block index..."));
        std::string strBlockIndexError = "";
        if (!LoadBlockIndex(strBlockIndexError)) {
            strLoadError = translate("Error loading block database");
            strLoadError = strprintf("%s : %s", strLoadError, strBlockIndexError);
            return skipLoadingDueToError;
        }

        // If the loaded chain has a wrong genesis, bail out immediately
        // (we're likely using a testnet datadir, or the other way around).
        if (!mapBlockIndex.empty() && mapBlockIndex.count(Params().HashGenesisBlock()) == 0)
            return InitError(translate("Incorrect or no genesis block found. Wrong datadir for network?"));

        // Initialize the block index (no-op if non-empty database was already loaded)
        if (!InitBlockIndex()) {
            strLoadError = translate("Error initializing block database");
            return skipLoadingDueToError;
        }

        // Check for changed -txindex state
        if (fTxIndex != settings.GetBoolArg("-txindex", true)) {
            strLoadError = translate("You need to rebuild the database using -reindex to change -txindex");
            return skipLoadingDueToError;
        }

        // Populate list of invalid/fraudulent outpoints that are banned from the chain
        PopulateInvalidOutPointMap();

        // Recalculate money supply
        if (settings.GetBoolArg("-reindexmoneysupply", false)) {
            RecalculateDIVSupply(1);
        }

        uiInterface.InitMessage(translate("Verifying blocks..."));

        // Flag sent to validation code to let it know it can skip certain checks
        fVerifyingBlocks = true;

        if (!CVerifyDB().VerifyDB(pcoinsdbview, 4, settings.GetArg("-checkblocks", 100))) {
            strLoadError = translate("Corrupted block database detected");
            fVerifyingBlocks = false;
            return skipLoadingDueToError;
        }
    } catch (std::exception& e) {
        if (fDebug) LogPrintf("%s\n", e.what());
        strLoadError = translate("Error opening block database");
        fVerifyingBlocks = false;
        return skipLoadingDueToError;
    }

    fVerifyingBlocks = false;
    fLoaded = true;

    return true;
}

bool InitializeDivi(boost::thread_group& threadGroup)
{
// ********************************************************* Step 1: setup
#ifdef _MSC_VER
    // Turn off Microsoft heap dump noise
    _CrtSetReportMode(_CRT_WARN, _CRTDBG_MODE_FILE);
    _CrtSetReportFile(_CRT_WARN, CreateFileA("NUL", GENERIC_WRITE, 0, NULL, OPEN_EXISTING, 0, 0));
#endif
#if _MSC_VER >= 1400
    // Disable confusing "helpful" text message on abort, Ctrl-C
    _set_abort_behavior(0, _WRITE_ABORT_MSG | _CALL_REPORTFAULT);
#endif
#ifdef WIN32
// Enable Data Execution Prevention (DEP)
// Minimum supported OS versions: WinXP SP3, WinVista >= SP1, Win Server 2008
// A failure is non-critical and needs no further attention!
#ifndef PROCESS_DEP_ENABLE
// We define this here, because GCCs winbase.h limits this to _WIN32_WINNT >= 0x0601 (Windows 7),
// which is not correct. Can be removed, when GCCs winbase.h is fixed!
#define PROCESS_DEP_ENABLE 0x00000001
#endif
    typedef BOOL(WINAPI * PSETPROCDEPPOL)(DWORD);
    PSETPROCDEPPOL setProcDEPPol = (PSETPROCDEPPOL)GetProcAddress(GetModuleHandleA("Kernel32.dll"), "SetProcessDEPPolicy");
    if (setProcDEPPol != NULL) setProcDEPPol(PROCESS_DEP_ENABLE);

    // Initialize Windows Sockets
    WSADATA wsadata;
    int ret = WSAStartup(MAKEWORD(2, 2), &wsadata);
    if (ret != NO_ERROR || LOBYTE(wsadata.wVersion) != 2 || HIBYTE(wsadata.wVersion) != 2) {
        return InitError(strprintf("Error: Winsock library failed to start (WSAStartup returned error %d)", ret));
    }
#endif
#ifndef WIN32

    if (settings.GetBoolArg("-sysperms", false)) {
#ifdef ENABLE_WALLET
        if (!settings.GetBoolArg("-disablewallet", false))
            return InitError("Error: -sysperms is not allowed in combination with enabled wallet functionality");
#endif
    } else {
        umask(077);
    }


    // Clean shutdown on SIGTERM
    struct sigaction sa;
    sa.sa_handler = HandleSIGTERM;
    sigemptyset(&sa.sa_mask);
    sa.sa_flags = 0;
    sigaction(SIGTERM, &sa, NULL);
    sigaction(SIGINT, &sa, NULL);

    // Reopen debug.log on SIGHUP
    struct sigaction sa_hup;
    sa_hup.sa_handler = HandleSIGHUP;
    sigemptyset(&sa_hup.sa_mask);
    sa_hup.sa_flags = 0;
    sigaction(SIGHUP, &sa_hup, NULL);

#if defined(__SVR4) && defined(__sun)
    // ignore SIGPIPE on Solaris
    signal(SIGPIPE, SIG_IGN);
#endif
#endif

    // ********************************************************* Step 2: parameter interactions
    // Set this early so that parameter interactions go to console
    SetLoggingAndDebugSettings();

    SetNetworkingParameters();

    if(!EnableWalletFeatures())
    {
        return false;
    }

    // Make sure enough file descriptors are available
    int numberOfFileDescriptors;
    if(!SetMaxConnectionsAndFileDescriptors(numberOfFileDescriptors))
    {
        return false;
    }

    // ********************************************************* Step 3: parameter-to-internal-flags

    if(!CheckCriticalUnsupportedFeaturesAreNotUsed())
    {
        return false;
    }
    SetConsistencyChecks();
    SetNumberOfThreadsToCheckScripts();

    // Staking needs a CWallet instance, so make sure wallet is enabled
    bool fDisableWallet = WalletIsDisabled();
    if (fDisableWallet) {
        if (SoftSetBoolArg("-staking", false))
            LogPrintf("InitializeDivi : parameter interaction: wallet functionality not enabled -> setting -staking=0\n");
    }
    if(!SetTransactionRequirements())
    {
        return false;
    }
    // ********************************************************* Step 4: application initialization: dir lock, daemonize, pidfile, debug log
    // Sanity check
    if (!VerifyCriticalDependenciesAreAvailable())
        return InitError(translate("Initialization sanity check failed. DIVI Core is shutting down."));

    std::string strDataDir = GetDataDir().string();
    if(!TryLockDataDirectory(strDataDir))
    {
        return false;
    }
    if(!fDisableWallet && !CheckWalletFileExists(strDataDir))
    {
        return false;
    }

#ifndef WIN32
    CreatePidFile(GetPidFile(), getpid());
#endif
    PrintInitialLogHeader(fDisableWallet,numberOfFileDescriptors,strDataDir);
    StartScriptVerificationThreads(threadGroup);

    if(!SetSporkKey())
    {
        return false;
    }
    WarmUpRPCAndStartRPCThreads();

    int64_t nStart;

    // ********************************************************* Step 5: Backup wallet and verify wallet database integrity
    BackupWallet(strDataDir, fDisableWallet);
    if (settings.GetBoolArg("-resync", false))
    {
        ClearFoldersForResync();
    }
    // ********************************************************* Step 6: network initialization

    if(!InitializeP2PNetwork())
    {
        return false;
    }

    PruneHDSeedParameterInteraction();

#if ENABLE_ZMQ
    pzmqNotificationInterface = CZMQNotificationInterface::CreateWithArguments(settings);

    if (pzmqNotificationInterface) {
        RegisterValidationInterface(pzmqNotificationInterface);
    }
#endif

    // ********************************************************* Step 7: load block chain
    CreateHardlinksForBlocks();
    bool fLoaded = false;
    while (!fLoaded) {
        bool fReset = fReindex;
        std::string strLoadError;

        uiInterface.InitMessage(translate("Loading block index..."));

        nStart = GetTimeMillis();
        if(!TryToLoadBlocks(fLoaded,strLoadError))
        {
            return false;
        }

        if (!fLoaded) {
            // first suggest a reindex
            if (!fReset) {
                bool fRet = uiInterface.ThreadSafeMessageBox(
                    strLoadError + ".\n\n" + translate("Do you want to rebuild the block database now?"),
                    "", CClientUIInterface::MSG_ERROR | CClientUIInterface::BTN_ABORT);
                if (fRet) {
                    fReindex = true;
                    fRequestShutdown = false;
                } else {
                    LogPrintf("Aborted block database rebuild. Exiting.\n");
                    return false;
                }
            } else {
                return InitError(strLoadError);
            }
        }
    }

    // As LoadBlockIndex can take several minutes, it's possible the user
    // requested to kill the GUI during the last operation. If so, exit.
    // As the program has not fully started yet, Shutdown() is possibly overkill.
    if (fRequestShutdown) {
        LogPrintf("Shutdown requested. Exiting.\n");
        return false;
    }
    LogPrintf(" block index %15dms\n", GetTimeMillis() - nStart);

    boost::filesystem::path est_path = GetDataDir() / FEE_ESTIMATES_FILENAME;
    CAutoFile est_filein(fopen(est_path.string().c_str(), "rb"), SER_DISK, CLIENT_VERSION);
    // Allowed to fail as this file IS missing on first startup.
    if (!est_filein.IsNull())
        mempool.ReadFeeEstimates(est_filein);
    fFeeEstimatesInitialized = true;

// ********************************************************* Step 8: load wallet
    std::ostringstream strErrors;
#ifdef ENABLE_WALLET
    std::string strWalletFile = settings.GetArg("-wallet", "wallet.dat");
    if (fDisableWallet) {
        pwalletMain = NULL;
        LogPrintf("Wallet disabled!\n");
    } else {
        // needed to restore wallet transaction meta data after -zapwallettxes
        std::vector<CWalletTx> vWtx;

        if (settings.GetBoolArg("-zapwallettxes", false)) {
            uiInterface.InitMessage(translate("Zapping all transactions from wallet..."));

            pwalletMain = new CWallet(strWalletFile);
            DBErrors nZapWalletRet = pwalletMain->ZapWalletTx(vWtx);
            if (nZapWalletRet != DB_LOAD_OK) {
                uiInterface.InitMessage(translate("Error loading wallet.dat: Wallet corrupted"));
                return false;
            }

            delete pwalletMain;
            pwalletMain = NULL;
        }

        uiInterface.InitMessage(translate("Loading wallet..."));
        fVerifyingBlocks = true;

        nStart = GetTimeMillis();
        bool fFirstRun = true;
        pwalletMain = new CWallet(strWalletFile);
        DBErrors nLoadWalletRet = pwalletMain->LoadWallet(fFirstRun);
        if (nLoadWalletRet != DB_LOAD_OK) {
            if (nLoadWalletRet == DB_CORRUPT)
                strErrors << translate("Error loading wallet.dat: Wallet corrupted") << "\n";
            else if (nLoadWalletRet == DB_NONCRITICAL_ERROR) {
                std::string msg(translate("Warning: error reading wallet.dat! All keys read correctly, but transaction data"
                             " or address book entries might be missing or incorrect."));
                InitWarning(msg);
            } else if (nLoadWalletRet == DB_TOO_NEW)
                strErrors << translate("Error loading wallet.dat: Wallet requires newer version of DIVI Core") << "\n";
            else if (nLoadWalletRet == DB_NEED_REWRITE) {
                strErrors << translate("Wallet needed to be rewritten: restart DIVI Core to complete") << "\n";
                LogPrintf("%s", strErrors.str());
                return InitError(strErrors.str());
            } else
                strErrors << translate("Error loading wallet.dat") << "\n";
        }

        if (settings.GetBoolArg("-upgradewallet", fFirstRun)) {
            int nMaxVersion = settings.GetArg("-upgradewallet", 0);
            if (nMaxVersion == 0) // the -upgradewallet without argument case
            {
                LogPrintf("Performing wallet upgrade to %i\n", FEATURE_LATEST);
                nMaxVersion = CLIENT_VERSION;
                pwalletMain->SetMinVersion(FEATURE_LATEST); // permanently upgrade the wallet immediately
            } else
                LogPrintf("Allowing wallet upgrade up to %i\n", nMaxVersion);
            if (nMaxVersion < pwalletMain->GetVersion())
                strErrors << translate("Cannot downgrade wallet") << "\n";
            pwalletMain->SetMaxVersion(nMaxVersion);
        }

        if (fFirstRun)
        {
            // Create new keyUser and set as default key
            if (settings.GetBoolArg("-usehd", DEFAULT_USE_HD_WALLET) && !pwalletMain->IsHDEnabled()) {
                if (settings.GetArg("-mnemonicpassphrase", "").size() > 256) {
                    InitError(translate("Mnemonic passphrase is too long, must be at most 256 characters"));
                    return NULL;
                }
                // generate a new master key
                pwalletMain->GenerateNewHDChain();

                // ensure this wallet.dat can only be opened by clients supporting HD
                pwalletMain->SetMinVersion(FEATURE_HD);
            }

            CPubKey newDefaultKey;
            if (pwalletMain->GetKeyFromPool(newDefaultKey, false)) {
                pwalletMain->SetDefaultKey(newDefaultKey);
                if (!pwalletMain->SetAddressBook(pwalletMain->vchDefaultKey.GetID(), "", "receive")) {
                    InitError(translate("Cannot write default address") += "\n");
                    return NULL;
                }
            }

            pwalletMain->SetBestChain(chainActive.GetLocator());

        }
        else if (settings.ParameterIsSet("-usehd")) {
            bool useHD = settings.GetBoolArg("-usehd", DEFAULT_USE_HD_WALLET);
            if (pwalletMain->IsHDEnabled() && !useHD) {
                InitError(strprintf(translate("Error loading %s: You can't disable HD on a already existing HD wallet"),
                                    pwalletMain->strWalletFile));
                return NULL;
            }
            if (!pwalletMain->IsHDEnabled() && useHD) {
                InitError(strprintf(translate("Error loading %s: You can't enable HD on a already existing non-HD wallet"),
                                    pwalletMain->strWalletFile));
                return NULL;
            }
        }

        // Warn user every time he starts non-encrypted HD wallet
<<<<<<< HEAD
        if (settings.GetBoolArg("-usehd", DEFAULT_USE_HD_WALLET) && !pwalletMain->IsLocked()) {
=======
        if (!GetBoolArg("-allowunencryptedwallet", false) && GetBoolArg("-usehd", DEFAULT_USE_HD_WALLET) && !pwalletMain->IsLocked()) {
>>>>>>> a324cbbd
            InitWarning(translate("Make sure to encrypt your wallet and delete all non-encrypted backups after you verified that wallet works!"));
        }

        LogPrintf("%s", strErrors.str());
        LogPrintf(" wallet      %15dms\n", GetTimeMillis() - nStart);

        RegisterValidationInterface(pwalletMain);

        CBlockIndex* pindexRescan = chainActive.Tip();
        if (settings.GetBoolArg("-rescan", false))
            pindexRescan = chainActive.Genesis();
        else {
            CWalletDB walletdb(strWalletFile);
            CBlockLocator locator;
            if (walletdb.ReadBestBlock(locator))
                pindexRescan = FindForkInGlobalIndex(chainActive, locator);
            else
                pindexRescan = chainActive.Genesis();
        }
        if (chainActive.Tip() && chainActive.Tip() != pindexRescan) {
            uiInterface.InitMessage(translate("Rescanning..."));
            LogPrintf("Rescanning last %i blocks (from block %i)...\n", chainActive.Height() - pindexRescan->nHeight, pindexRescan->nHeight);
            nStart = GetTimeMillis();
            pwalletMain->ScanForWalletTransactions(pindexRescan, true);
            LogPrintf(" rescan      %15dms\n", GetTimeMillis() - nStart);
            pwalletMain->SetBestChain(chainActive.GetLocator());
            nWalletDBUpdated++;

            // Restore wallet transaction metadata after -zapwallettxes=1
            if (settings.GetBoolArg("-zapwallettxes", false) && settings.GetArg("-zapwallettxes", "1") != "2") {
                BOOST_FOREACH (const CWalletTx& wtxOld, vWtx) {
                    uint256 hash = wtxOld.GetHash();
                    std::map<uint256, CWalletTx>::iterator mi = pwalletMain->mapWallet.find(hash);
                    if (mi != pwalletMain->mapWallet.end()) {
                        const CWalletTx* copyFrom = &wtxOld;
                        CWalletTx* copyTo = &mi->second;
                        copyTo->mapValue = copyFrom->mapValue;
                        copyTo->vOrderForm = copyFrom->vOrderForm;
                        copyTo->nTimeReceived = copyFrom->nTimeReceived;
                        copyTo->nTimeSmart = copyFrom->nTimeSmart;
                        copyTo->fFromMe = copyFrom->fFromMe;
                        copyTo->strFromAccount = copyFrom->strFromAccount;
                        copyTo->nOrderPos = copyFrom->nOrderPos;
                        copyTo->WriteToDisk();
                    }
                }
            }
        }
        fVerifyingBlocks = false;

    }  // (!fDisableWallet)
#else  // ENABLE_WALLET
    LogPrintf("No wallet compiled in!\n");
#endif // !ENABLE_WALLET
    // ********************************************************* Step 9: import blocks

    if (settings.ParameterIsSet("-blocknotify"))
        uiInterface.NotifyBlockTip.connect(BlockNotifyCallback);

    // scan for better chains in the block chain database, that are not yet connected in the active best chain
    CValidationState state;
    if (!ActivateBestChain(state))
        strErrors << "Failed to connect best block";

    std::vector<boost::filesystem::path> vImportFiles;
    if (settings.ParameterIsSet("-loadblock")) {
        BOOST_FOREACH (std::string strFile, mapMultiArgs["-loadblock"])
            vImportFiles.push_back(strFile);
    }
    threadGroup.create_thread(boost::bind(&ThreadImport, vImportFiles));
    if (chainActive.Tip() == NULL) {
        LogPrintf("Waiting for genesis block to be imported...\n");
        while (!fRequestShutdown && chainActive.Tip() == NULL)
            MilliSleep(10);
    }

    // ********************************************************* Step 10: setup ObfuScation

    if(!LoadDataCaches())
    {
        return false;
    }


    fMasterNode = settings.GetBoolArg("-masternode", false);

    if ((fMasterNode || masternodeConfig.getCount() > -1) && fTxIndex == false) {
        return InitError("Enabling Masternode support requires turning on transaction indexing."
                         "Please add txindex=1 to your configuration and start with -reindex");
    }

    if (fMasterNode) {
        LogPrintf("IS MASTER NODE\n");
        strMasterNodeAddr = settings.GetArg("-masternodeaddr", "");

        LogPrintf(" addr %s\n", strMasterNodeAddr.c_str());

        if (!strMasterNodeAddr.empty()) {
            CService addrTest = CService(strMasterNodeAddr);
            if (!addrTest.IsValid()) {
                return InitError("Invalid -masternodeaddr address: " + strMasterNodeAddr);
            }
        }

        strMasterNodePrivKey = settings.GetArg("-masternodeprivkey", "");
        if (!strMasterNodePrivKey.empty()) {
            std::string errorMessage;

            CKey key;
            CPubKey pubkey;

            if (!CObfuScationSigner::SetKey(strMasterNodePrivKey, errorMessage, key, pubkey)) {
                return InitError(translate("Invalid masternodeprivkey. Please see documenation."));
            }

            activeMasternode.pubKeyMasternode = pubkey;

        } else {
            return InitError(translate("You must specify a masternodeprivkey in the configuration. Please see documentation for help."));
        }
    }

    if (settings.GetBoolArg("-mnconflock", true) && pwalletMain) {
        LOCK(pwalletMain->cs_wallet);
        LogPrintf("Locking Masternodes:\n");
        uint256 mnTxHash;
        BOOST_FOREACH (CMasternodeConfig::CMasternodeEntry mne, masternodeConfig.getEntries()) {
            LogPrintf("  %s %s\n", mne.getTxHash(), mne.getOutputIndex());
            mnTxHash.SetHex(mne.getTxHash());
            COutPoint outpoint = COutPoint(mnTxHash, boost::lexical_cast<unsigned int>(mne.getOutputIndex()));
            pwalletMain->LockCoin(outpoint);
        }
    }

// XX42 Remove/refactor code below. Until then provide safe defaults
    nAnonymizeDiviAmount = 2;

    fEnableSwiftTX = false; //settings.GetBoolArg("-enableswifttx", fEnableSwiftTX);
    nSwiftTXDepth = settings.GetArg("-swifttxdepth", nSwiftTXDepth);
    nSwiftTXDepth = std::min(std::max(nSwiftTXDepth, 0), 60);

    //lite mode disables all Masternode and Obfuscation related functionality
    fLiteMode = settings.GetBoolArg("-litemode", false);
    if (fMasterNode && fLiteMode) {
        return InitError("You can not start a masternode in litemode");
    }

    LogPrintf("fLiteMode %d\n", fLiteMode);
    LogPrintf("nSwiftTXDepth %d\n", nSwiftTXDepth);
    LogPrintf("Anonymize DIVI Amount %d\n", nAnonymizeDiviAmount);

    threadGroup.create_thread(boost::bind(&ThreadCheckObfuScationPool));

    // ********************************************************* Step 11: start node

    if (!CheckDiskSpace())
        return false;

    if (!strErrors.str().empty())
        return InitError(strErrors.str());

    //// debug print
    LogPrintf("mapBlockIndex.size() = %u\n", mapBlockIndex.size());
    LogPrintf("chainActive.Height() = %d\n", chainActive.Height());
#ifdef ENABLE_WALLET
    LogPrintf("setKeyPool.size() = %u\n", pwalletMain ? pwalletMain->GetKeyPoolSize() : 0);
    LogPrintf("mapWallet.size() = %u\n", pwalletMain ? pwalletMain->mapWallet.size() : 0);
    LogPrintf("mapAddressBook.size() = %u\n", pwalletMain ? pwalletMain->mapAddressBook.size() : 0);
#endif

    if (settings.GetBoolArg("-listenonion", DEFAULT_LISTEN_ONION))
        StartTorControl(threadGroup);

    StartNode(threadGroup);

#ifdef ENABLE_WALLET
    // Generate coins in the background
    if (pwalletMain)
        GenerateDivi(settings.GetBoolArg("-gen", false), pwalletMain, settings.GetArg("-genproclimit", 1));
#endif

    // ********************************************************* Step 12: finished

    SetRPCWarmupFinished();
    uiInterface.InitMessage(translate("Done loading"));

#ifdef ENABLE_WALLET
    if (pwalletMain) {
        // Add wallet transactions that aren't already in a block to mapTransactions
        pwalletMain->ReacceptWalletTransactions();

        // Run a thread to flush wallet periodically
        threadGroup.create_thread(boost::bind(&ThreadFlushWalletDB, boost::ref(pwalletMain->strWalletFile)));
    }
#endif

    return !fRequestShutdown;
}<|MERGE_RESOLUTION|>--- conflicted
+++ resolved
@@ -1608,11 +1608,7 @@
         }
 
         // Warn user every time he starts non-encrypted HD wallet
-<<<<<<< HEAD
-        if (settings.GetBoolArg("-usehd", DEFAULT_USE_HD_WALLET) && !pwalletMain->IsLocked()) {
-=======
-        if (!GetBoolArg("-allowunencryptedwallet", false) && GetBoolArg("-usehd", DEFAULT_USE_HD_WALLET) && !pwalletMain->IsLocked()) {
->>>>>>> a324cbbd
+        if (!settings.GetBoolArg("-allowunencryptedwallet", false) && settingsGetBoolArg("-usehd", DEFAULT_USE_HD_WALLET) && !pwalletMain->IsLocked()) {
             InitWarning(translate("Make sure to encrypt your wallet and delete all non-encrypted backups after you verified that wallet works!"));
         }
 
