--- conflicted
+++ resolved
@@ -34,11 +34,7 @@
 
 __Ticket__ is a number that represents one try to create a score. 
 
-<<<<<<< HEAD
 Whoever gets maximum hash - wins the selection process. Each masternode tries to produce a maximum allowed score(hash) based on their masternode level. On practice it means that it will try several times to hash in order to maximize chances of winning.  
-=======
-Whoever gets the maximum hash wins the selection process. Each masternode tries to produce a maximum allowed score (hash) based on masternode level. In practice it means that it tries several times to hash to maximize the chances of winning.  
->>>>>>> 479ff241
 
 We build a pool of tickets for every masternode and select masternode with closest numeric hash value to block hash.
 
