--- conflicted
+++ resolved
@@ -94,13 +94,8 @@
 
 bool CoinMinter::CanMintCoins()
 {
-<<<<<<< HEAD
-    if( !hasMintableCoinForProofOfStake() ||
-        !isAtProofOfStakeHeight() ||
-=======
     if( !hasMintableCoinForProofOfStake() || 
         !nextBlockIsProofOfStake() ||
->>>>>>> 65db8b54
         !satisfiesMintingRequirements() ||
         limitStakingSpeed())
     {
